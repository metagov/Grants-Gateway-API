--- conflicted
+++ resolved
@@ -3,23 +3,6 @@
   <head>
     <meta charset="UTF-8" />
     <meta name="viewport" content="width=device-width, initial-scale=1.0, maximum-scale=1" />
-<<<<<<< HEAD
-    <title>OpenGrants Gateway API - Unified Grant Data Interface</title>
-    <meta name="description" content="A unified interface for accessing grant data across Ethereum Ecosystem using the DAOIP-5 metadata standard. Access Octant, Giveth, and more through one API." />
-
-    <!-- Open Graph / Social Media -->
-    <meta property="og:type" content="website" />
-    <meta property="og:title" content="OpenGrants Gateway API - Unified Grant Data Interface" />
-    <meta property="og:description" content="A unified interface for accessing grant data across Ethereum Ecosystem using the DAOIP-5 metadata standard." />
-    <meta property="og:url" content="https://opengrants.dev" />
-    <meta property="og:site_name" content="OpenGrants Gateway" />
-
-    <!-- Twitter -->
-    <meta name="twitter:card" content="summary_large_image" />
-    <meta name="twitter:title" content="OpenGrants Gateway API - Unified Grant Data Interface" />
-    <meta name="twitter:description" content="A unified interface for accessing grant data across Ethereum Ecosystem using the DAOIP-5 metadata standard." />
-
-=======
     <title>OpenGrants Analytics by DAOstar</title>
     <meta name="description" content="A unified interface for accessing grant data across Ethereum Ecosystem" />
     
@@ -35,7 +18,6 @@
     <meta name="twitter:title" content="OpenGrants by DAOstar" />
     <meta name="twitter:description" content="A unified interface for accessing grant data across Ethereum Ecosystem." />
     
->>>>>>> f8944274
     <!-- Preconnect to external fonts -->
     <link rel="preconnect" href="https://fonts.googleapis.com">
     <link rel="preconnect" href="https://fonts.gstatic.com" crossorigin>
