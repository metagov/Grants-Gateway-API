// Dashboard API services for fetching grant data
import { queryClient } from './queryClient';
import { dataSourceRegistry } from './data-source-registry';

export interface GrantSystem {
  name: string;
  type: string;
  source?: string;
  totalFunding?: number;
  totalApplications?: number;
  totalPools?: number;
  approvalRate?: number;
  compatibility?: number;
  fundingMechanisms?: string[];
  description?: string;
  addedDate?: string;
}

export interface GrantPool {
  id: string;
  name: string;
  system: string;
  totalGrantPoolSize?: Array<{
    amount: string;
    denomination: string;
  }>;
  totalGrantPoolSizeUSD?: string;
  isOpen: boolean;
  closeDate?: string;
  grantFundingMechanism: string;
}

export interface GrantApplication {
  id: string;
  grantPoolId: string;
  grantPoolName?: string;
  projectId: string;
  projectName?: string;
  status: string;
  fundsApproved?: Array<{
    amount: string;
    denomination: string;
  }>;
  fundsApprovedInUSD?: string;
  createdAt?: string;
}

export interface EcosystemStats {
  totalFunding: number;
  totalGrantRounds: number;
  totalPools?: number;
  totalSystems: number;
  totalProjects: number;
  totalApplications: number;
  averageApprovalRate: number;
}

// Accurate API client that uses server proxy to avoid CORS
export const accurateApi = {
  baseUrl: '/api/v1',

  async getEcosystemStats(): Promise<EcosystemStats> {
    try {
      const response = await fetch(`${this.baseUrl}/analytics/ecosystem-stats`);
      if (!response.ok) {
        throw new Error(`HTTP ${response.status}: ${response.statusText}`);
      }
      return await response.json();
    } catch (error) {
      console.error('Error fetching accurate ecosystem stats:', error);
      throw error;
    }
  },

  async getSystemMetrics(systemName: string, source: 'opengrants' | 'daoip5' = 'opengrants'): Promise<any> {
    try {
      const response = await fetch(`${this.baseUrl}/analytics/system/${systemName}?source=${source}`);
      if (!response.ok) {
        throw new Error(`HTTP ${response.status}: ${response.statusText}`);
      }
      return await response.json();
    } catch (error) {
      console.error(`Error fetching metrics for ${systemName}:`, error);
      throw error;
    }
  },

  async getFundingTrends(): Promise<any[]> {
    try {
      const response = await fetch(`${this.baseUrl}/analytics/funding-trends`);
      if (!response.ok) {
        throw new Error(`HTTP ${response.status}: ${response.statusText}`);
      }
      return await response.json();
    } catch (error) {
      console.error('Error fetching funding trends:', error);
      throw error;
    }
  }
};

// Legacy OpenGrants API (for backward compatibility)
export const openGrantsApi = {
  baseUrl: 'https://grants.daostar.org/api/v1',

  async getSystems(): Promise<any[]> {
<<<<<<< HEAD
    // Use server proxy to avoid CORS errors
    try {
      const response = await fetch('/api/proxy/opengrants/grantSystems');
      if (!response.ok) {
        throw new Error(`HTTP ${response.status}: ${response.statusText}`);
      }
      const responseData = await response.json();
      // OpenGrants API returns data in 'data' field
      const systems = responseData.data || responseData.grantSystems || responseData.systems || [];
      console.log(`Fetched ${systems.length} systems from OpenGrants API`);
      return systems;
    } catch (error) {
      console.error('Error fetching systems via proxy:', error);
      // Never return fallback data - return empty array on error
      return [];
=======
    try {
      const response = await fetch(`${this.baseUrl}/grantSystems`, {
        headers: { 'Accept': 'application/json' }
      });
      if (!response.ok) {
        throw new Error(`API responded with status ${response.status}`);
      }
      const result = await response.json();
      return result.data || result; // Handle both paginated and direct response
    } catch (error) {
      console.error('Failed to fetch systems from OpenGrants API:', error);
      throw new Error('Unable to fetch grant systems. Please try again later.');
>>>>>>> 79a4f199
    }
  },

  async getPools(system?: string): Promise<any[]> {
    try {
<<<<<<< HEAD
      const url = system ? `/api/proxy/opengrants/grantPools?system=${system}` : '/api/proxy/opengrants/grantPools';
      const response = await fetch(url);
      if (!response.ok) {
        throw new Error(`HTTP ${response.status}: ${response.statusText}`);
      }
      const responseData = await response.json();
      // OpenGrants API returns data in 'data' field, not 'grantPools'
      const pools = responseData.data || responseData.grantPools || [];
      console.log(`Fetched ${pools.length} pools for ${system || 'all systems'}`);
      return pools;
    } catch (error) {
      console.error('Error fetching pools via proxy:', error);
      // Never return sample data - return empty array on error
      return [];
    }
  },
  
  getSamplePools(system?: string): any[] {
    // No sample data - always return empty if real data fails
    return [];
=======
      const url = system ? `${this.baseUrl}/grantPools?system=${system}` : `${this.baseUrl}/grantPools`;
      const response = await fetch(url, {
        headers: { 'Accept': 'application/json' }
      });
      if (!response.ok) {
        throw new Error(`API responded with status ${response.status}`);
      }
      const result = await response.json();
      return result.data || result; // Handle both paginated and direct response
    } catch (error) {
      console.error(`Failed to fetch pools for system ${system}:`, error);
      throw new Error(`Unable to fetch grant pools for ${system || 'systems'}. Please try again later.`);
    }
>>>>>>> 79a4f199
  },

  async getApplications(system?: string, poolId?: string): Promise<any[]> {
    try {
<<<<<<< HEAD
      let url = '/api/proxy/opengrants/grantApplications';
=======
      let url = `${this.baseUrl}/grantApplications`;
>>>>>>> 79a4f199
      const params = new URLSearchParams();
      if (system) params.append('system', system);
      if (poolId) params.append('poolId', poolId);
      if (params.toString()) url += `?${params.toString()}`;
<<<<<<< HEAD

      const response = await fetch(url);
      if (!response.ok) {
        throw new Error(`HTTP ${response.status}: ${response.statusText}`);
      }
      const responseData = await response.json();
      // OpenGrants API returns data in 'data' field, not 'grantApplications'
      const applications = responseData.data || responseData.grantApplications || [];
      console.log(`Fetched ${applications.length} applications for ${system || 'all systems'}`);
      return applications;
    } catch (error) {
      console.error(`Error fetching applications for ${system} via proxy:`, error);
      // Never return sample data - return empty array on error
      return [];
    }
  },
  
  getSampleApplications(system?: string): any[] {
    // No sample data - always return empty if real data fails
    return [];
=======
      
      const response = await fetch(url, {
        headers: { 'Accept': 'application/json' }
      });
      if (!response.ok) {
        throw new Error(`API responded with status ${response.status}`);
      }
      const result = await response.json();
      return result.data || result; // Handle both paginated and direct response
    } catch (error) {
      console.error(`Failed to fetch applications for system ${system}:`, error);
      throw new Error(`Unable to fetch grant applications for ${system || 'systems'}. Please try again later.`);
    }
>>>>>>> 79a4f199
  }
};

// DAOIP5 Static API (for Stellar, Optimism, Arbitrum, etc.)
// Using server-side proxy to handle CORS issues
export const daoip5Api = {
<<<<<<< HEAD
  baseUrl: 'https://daoip5.daostar.org',
  cache: new Map<string, any>(),
  
  // Clear all cached data
  clearCache() {
    console.log('🗑️ Clearing DAOIP-5 cache');
    this.cache.clear();
  },

  // Retry failed file fetch with exponential backoff
  async retryFailedFile(system: string, fileName: string, maxRetries: number, baseDelay: number): Promise<any[]> {
    for (let attempt = 1; attempt <= maxRetries; attempt++) {
      try {
        console.log(`🔄 Retry attempt ${attempt}/${maxRetries} for ${fileName}`);
        const response = await fetch(`/api/proxy/daoip5/${system}/${fileName}`);
        if (response.ok) {
          const data = await response.json();
          console.log(`✅ Retry successful for ${fileName} on attempt ${attempt}`);
          
          // Parse the applications from this file
          const applications: any[] = [];
          const grantPools = data.grantPools || [];
          
          for (const pool of grantPools) {
            const poolApplications = (pool.applications || []).map((app: any) => {
              // Apply same funding calculation logic
              let fundsInUSD = 0;
              if (app.fundsApprovedInUSD) {
                fundsInUSD = parseFloat(app.fundsApprovedInUSD) || 0;
              } else if (app.fundsApproved && Array.isArray(app.fundsApproved)) {
                for (const fund of app.fundsApproved) {
                  if (fund.amount) {
                    if (fund.denomination === 'USD' || fund.denomination?.toLowerCase() === 'usd') {
                      fundsInUSD += parseFloat(fund.amount) || 0;
                    } else if (fund.denomination === 'XLM' || fund.denomination?.toLowerCase() === 'xlm') {
                      const xlmToUsd = 0.13;
                      fundsInUSD += (parseFloat(fund.amount) || 0) * xlmToUsd;
                    } else if (fund.denomination === 'CELO' || fund.denomination?.toLowerCase() === 'celo') {
                      const celoToUsd = 0.65; // Approximate CELO to USD rate
                      fundsInUSD += (parseFloat(fund.amount) || 0) * celoToUsd;
                    } else if (fund.denomination === 'cUSD' || fund.denomination?.toLowerCase() === 'cusd') {
                      // cUSD is pegged to USD
                      fundsInUSD += parseFloat(fund.amount) || 0;
                    } else {
                      fundsInUSD += parseFloat(fund.amount) || 0;
                    }
                  }
                }
              }
              
              return {
                id: app.id,
                projectName: app.projectName || 'Unknown Project',
                projectDescription: app.description,
                system,
                grantPoolId: app.grantPoolId,
                status: system === 'stellar' ? 'awarded' : (app.status || 'unknown'),
                fundsApprovedInUSD: fundsInUSD,
                createdAt: app.createdAt || new Date().toISOString(),
                category: app.extensions?.['org.stellar.communityfund.category'] || '',
                awardType: app.extensions?.['org.stellar.communityfund.awardType'] || '',
                extensions: app.extensions || {}
              };
            });
            
            applications.push(...poolApplications);
          }
          
          return applications;
        }
        
        // If still failing, wait before next retry
        if (attempt < maxRetries) {
          const delay = baseDelay * Math.pow(2, attempt - 1); // Exponential backoff
          console.log(`⏳ Waiting ${delay}ms before retry ${attempt + 1}`);
          await new Promise(resolve => setTimeout(resolve, delay));
        }
      } catch (retryError) {
        console.warn(`❌ Retry attempt ${attempt} failed for ${fileName}:`, retryError);
        
        if (attempt < maxRetries) {
          const delay = baseDelay * Math.pow(2, attempt - 1);
          await new Promise(resolve => setTimeout(resolve, delay));
        }
      }
    }
    
    console.error(`💥 All retry attempts failed for ${fileName}`);
    return []; // Return empty array if all retries fail
  },

  async getSystems(): Promise<string[]> {
    return ['stellar', 'optimism', 'arbitrumfoundation', 'celopg', 'clrfund', 'dao-drops-dorgtech'];
  },

  async fetchDaoip5Data(system: string): Promise<{ pools: any[], applications: any[] }> {
    const cacheKey = `daoip5-${system}`;
    const cached = this.cache.get(cacheKey);
    if (cached) {
      return cached;
    }

    try {
      // Step 1: Get list of files in the system directory
      const systemFilesResponse = await fetch(`/api/proxy/daoip5/${system}`);
      if (!systemFilesResponse.ok) {
        throw new Error(`Failed to fetch system files for ${system}`);
      }
      const systemFiles = await systemFilesResponse.json();

      // Step 2: Fetch grants_pool.json for pool metadata
      const poolsResponse = await fetch(`/api/proxy/daoip5/${system}/grants_pool.json`);
      if (!poolsResponse.ok) {
        throw new Error(`Failed to fetch grants_pool.json for ${system}`);
      }
      const poolsData = await poolsResponse.json();

      const pools = (poolsData.grantPools || []).map((pool: any) => {
        // Extract dates from Celo extensions if available
        let closeDate = pool.closeDate;
        if (pool.extensions && system === 'celopg') {
          // Prioritize end dates from Celo extensions
          closeDate = pool.extensions['celopg.donationsEndTime'] || 
                     pool.extensions['celopg.applicationsEndTime'] || 
                     pool.extensions['celopg.timestamp'] ||
                     closeDate;
        }
        
        // Calculate funding amount - prefer pool-level data, fall back to application sum later
        let totalFunding = this.extractFundingAmount(pool.totalGrantPoolSize);
        if (totalFunding === '0' || !totalFunding) {
          // Pool doesn't have funding info, we'll calculate from applications later
          totalFunding = '0';
        }

        return {
          id: pool.id,
          name: pool.name || pool.id.split(':').pop(), // Extract name from ID if not provided
          system,
          totalGrantPoolSizeUSD: totalFunding,
          totalApplications: 0, // Will be calculated from applications
          grantFundingMechanism: pool.grantFundingMechanism || 'Direct Grant',
          isOpen: pool.isOpen !== undefined ? pool.isOpen : false,
          closeDate: closeDate,
          description: pool.description,
          extensions: pool.extensions // Pass through extensions for frontend use
        };
      });

      const applications: any[] = [];

      // Step 3: Fetch application files (broader pattern matching for Celo compatibility)
      const applicationFiles = systemFiles.filter((file: string) => {
        return (
          (file.includes('applications_uri') && file.endsWith('.json')) ||
          (file === 'applications.json') ||
          (file.includes('_applications.json') && file.endsWith('.json'))
        );
      });

      for (const appFile of applicationFiles) {
        try {
          const appsResponse = await fetch(`/api/proxy/daoip5/${system}/${appFile}`);
          if (appsResponse.ok) {
            const appsData = await appsResponse.json();
            // Handle nested structure where applications are inside grantPools array
            const grantPools = appsData.grantPools || [];
            
            for (const pool of grantPools) {
              const poolApplications = (pool.applications || []).map((app: any) => {
                // Calculate USD value from fundsApproved field
                let fundsInUSD = 0;
                
                // First check if fundsApprovedInUSD is directly provided
                if (app.fundsApprovedInUSD) {
                  fundsInUSD = parseFloat(app.fundsApprovedInUSD) || 0;
                }
                // Otherwise calculate from fundsApproved array
                else if (app.fundsApproved && Array.isArray(app.fundsApproved)) {
                  for (const fund of app.fundsApproved) {
                    if (fund.amount) {
                      if (fund.denomination === 'USD' || fund.denomination?.toLowerCase() === 'usd') {
                        fundsInUSD += parseFloat(fund.amount) || 0;
                      } else if (fund.denomination === 'XLM' || fund.denomination?.toLowerCase() === 'xlm') {
                        const xlmToUsd = 0.13;
                        fundsInUSD += (parseFloat(fund.amount) || 0) * xlmToUsd;
                      } else if (fund.denomination === 'ETH' || fund.denomination?.toLowerCase() === 'eth') {
                        const ethToUsd = 2500;
                        fundsInUSD += (parseFloat(fund.amount) || 0) * ethToUsd;
                      } else if (fund.denomination === 'CELO' || fund.denomination?.toLowerCase() === 'celo') {
                        const celoToUsd = 0.65; // Approximate CELO to USD rate
                        fundsInUSD += (parseFloat(fund.amount) || 0) * celoToUsd;
                      } else if (fund.denomination === 'cUSD' || fund.denomination?.toLowerCase() === 'cusd') {
                        // cUSD is pegged to USD
                        fundsInUSD += parseFloat(fund.amount) || 0;
                      } else {
                        fundsInUSD += parseFloat(fund.amount) || 0;
                      }
                    }
                  }
                }
                
                // For Stellar, all applications are "Awarded" since we only get awarded ones
                const status = system === 'stellar' ? 'awarded' : (app.status || 'unknown');
                
                // Extract additional metadata from extensions
                const extensions = app.extensions || {};
                const category = extensions['org.stellar.communityfund.category'] || '';
                const awardType = extensions['org.stellar.communityfund.awardType'] || '';
                const teamMembers = extensions['stellar.teamMembers'] || '';
                const website = extensions['stellar.urls']?.website || '';
                const successCriteria = extensions['stellar.successCriteria'] || '';
                
                // Smart date handling for Celo: use donation timestamps if createdAt is placeholder
                let bestCreatedAt = app.createdAt;
                if (system === 'celopg' && (
                  !app.createdAt || 
                  app.createdAt === "2024-01-01T00:00:00Z" || 
                  app.createdAt.startsWith("2024-01-01")
                )) {
                  // Use the earliest donation timestamp as creation proxy
                  const donations = extensions['celopg.donations'] || [];
                  if (donations.length > 0) {
                    const sortedDonations = donations.sort((a: any, b: any) => 
                      new Date(a.timestamp).getTime() - new Date(b.timestamp).getTime()
                    );
                    bestCreatedAt = sortedDonations[0].timestamp;
                  } else {
                    // Fallback to a reasonable date for the round
                    bestCreatedAt = new Date(2024, 9, 1).toISOString(); // Oct 1, 2024
                  }
                }

                return {
                  id: app.id,
                  projectName: app.projectName || 'Unknown Project',
                  projectDescription: app.description,
                  system,
                  grantPoolId: app.grantPoolId,
                  status,
                  fundsApprovedInUSD: fundsInUSD,
                  createdAt: bestCreatedAt || new Date().toISOString(),
                  // Additional metadata from extensions
                  category,
                  awardType,
                  teamMembers,
                  website,
                  successCriteria,
                  extensions // Keep all extensions for detailed view
                };
              });
              
              applications.push(...poolApplications);
            }
          }
        } catch (error) {
          console.warn(`Failed to fetch applications from ${appFile}:`, error);
          // For 500 errors, try retry logic with exponential backoff
          if (error instanceof Error && error.message.includes('500')) {
            console.log(`🔄 Attempting retry for ${appFile} due to 500 error`);
            const retryApplications = await this.retryFailedFile(system, appFile, 2, 1000); // 2 retries, starting with 1s delay
            if (retryApplications.length > 0) {
              console.log(`✅ Successfully recovered ${retryApplications.length} applications from ${appFile} via retry`);
              applications.push(...retryApplications);
            } else {
              console.error(`❌ Could not recover data from ${appFile} after retries - missing ${appFile.includes('35') ? 'SCF Round 35' : appFile} applications`);
            }
          }
        }
      }

      // Update pool application counts and calculate funding from applications for pools with missing funding
      const poolAppCounts = new Map<string, number>();
      const poolFundingFromApps = new Map<string, number>();
      
      applications.forEach(app => {
        poolAppCounts.set(app.grantPoolId, (poolAppCounts.get(app.grantPoolId) || 0) + 1);
        // Accumulate funding for pools that need it calculated from applications
        const currentFunding = poolFundingFromApps.get(app.grantPoolId) || 0;
        poolFundingFromApps.set(app.grantPoolId, currentFunding + (app.fundsApprovedInUSD || 0));
      });
      
      pools.forEach((pool: any) => {
        pool.totalApplications = poolAppCounts.get(pool.id) || 0;
        
        // If pool has no funding data (0 or null), calculate from applications
        if (pool.totalGrantPoolSizeUSD === '0' || !pool.totalGrantPoolSizeUSD) {
          const fundingFromApps = poolFundingFromApps.get(pool.id) || 0;
          if (fundingFromApps > 0) {
            pool.totalGrantPoolSizeUSD = String(fundingFromApps);
            console.log(`💰 Updated ${pool.name} funding from applications: $${fundingFromApps}`);
          }
        }
      });

      const result = { pools, applications };
      // Cache the results for 5 minutes
      this.cache.set(cacheKey, result);
      setTimeout(() => this.cache.delete(cacheKey), 5 * 60 * 1000);

      return result;
    } catch (error) {
      console.error(`Error fetching DAOIP-5 data for ${system}:`, error instanceof Error ? error.message : String(error));
      // Log full error for debugging
      if (error instanceof Error) {
        console.error('Stack trace:', error.stack);
      }
      // Fallback to empty data instead of throwing
      return { pools: [], applications: [] };
    }
  },

  extractFundingAmount(totalGrantPoolSize: any): string {
    if (!totalGrantPoolSize) return '0';
    
    // Handle array of funding objects (DAOIP-5 format)
    if (Array.isArray(totalGrantPoolSize) && totalGrantPoolSize.length > 0) {
      let totalUSD = 0;
      for (const fund of totalGrantPoolSize) {
        if (fund.amount) {
          // For USD, use directly
          if (fund.denomination === 'USD' || fund.denomination?.toLowerCase() === 'usd') {
            totalUSD += parseFloat(fund.amount) || 0;
          }
          // For XLM (Stellar), use conversion rate
          else if (fund.denomination === 'XLM' || fund.denomination?.toLowerCase() === 'xlm') {
            const xlmToUsd = 0.13; // Approximate XLM to USD rate
            totalUSD += (parseFloat(fund.amount) || 0) * xlmToUsd;
          }
          // For ETH, use conversion rate
          else if (fund.denomination === 'ETH' || fund.denomination?.toLowerCase() === 'eth') {
            const ethToUsd = 2500; // Approximate ETH to USD rate
            totalUSD += (parseFloat(fund.amount) || 0) * ethToUsd;
          }
          // For CELO, use conversion rate
          else if (fund.denomination === 'CELO' || fund.denomination?.toLowerCase() === 'celo') {
            const celoToUsd = 0.65; // Approximate CELO to USD rate
            totalUSD += (parseFloat(fund.amount) || 0) * celoToUsd;
          }
          // For cUSD (Celo USD), use 1:1 rate
          else if (fund.denomination === 'cUSD' || fund.denomination?.toLowerCase() === 'cusd') {
            totalUSD += parseFloat(fund.amount) || 0;
          }
          // For other denominations, try to use amount as-is
          else {
            totalUSD += parseFloat(fund.amount) || 0;
          }
        }
      }
      return String(totalUSD);
    }
    
    // Handle single funding object
    if (typeof totalGrantPoolSize === 'object' && totalGrantPoolSize.amount) {
      if (totalGrantPoolSize.denomination === 'USD' || totalGrantPoolSize.denomination?.toLowerCase() === 'usd') {
        return String(totalGrantPoolSize.amount || 0);
      }
      if (totalGrantPoolSize.denomination === 'XLM' || totalGrantPoolSize.denomination?.toLowerCase() === 'xlm') {
        const xlmToUsd = 0.13;
        return String((parseFloat(totalGrantPoolSize.amount) || 0) * xlmToUsd);
      }
      if (totalGrantPoolSize.denomination === 'ETH' || totalGrantPoolSize.denomination?.toLowerCase() === 'eth') {
        const ethToUsd = 2500;
        return String((parseFloat(totalGrantPoolSize.amount) || 0) * ethToUsd);
      }
      if (totalGrantPoolSize.denomination === 'CELO' || totalGrantPoolSize.denomination?.toLowerCase() === 'celo') {
        const celoToUsd = 0.65;
        return String((parseFloat(totalGrantPoolSize.amount) || 0) * celoToUsd);
      }
      if (totalGrantPoolSize.denomination === 'cUSD' || totalGrantPoolSize.denomination?.toLowerCase() === 'cusd') {
        return String(parseFloat(totalGrantPoolSize.amount) || 0);
      }
      return String(totalGrantPoolSize.amount || 0);
    }
    
    return String(totalGrantPoolSize || 0);
  },

  async getSystemPools(system: string): Promise<any[]> {
    try {
      const { pools } = await this.fetchDaoip5Data(system);
      return pools;
    } catch (error) {
      console.error(`Error fetching pools for ${system}:`, error);
      return [];
    }
  },

  async getSystemApplications(system: string): Promise<any[]> {
    try {
      const { applications } = await this.fetchDaoip5Data(system);
      return applications;
    } catch (error) {
      console.error(`Error fetching applications for ${system}:`, error);
      return [];
=======
  baseUrl: '/api/proxy/daoip5',

  async getSystems(): Promise<string[]> {
    try {
      const response = await fetch(this.baseUrl, {
        headers: { 'Accept': 'application/json' }
      });
      if (!response.ok) {
        throw new Error(`API responded with status ${response.status}`);
      }
      return await response.json();
    } catch (error) {
      console.error('Failed to fetch DAOIP5 systems:', error);
      throw new Error('Unable to fetch DAOIP5 systems. Please try again later.');
    }
  },

  async getSystemPools(system: string): Promise<string[]> {
    try {
      const response = await fetch(`${this.baseUrl}/${system}`, {
        headers: { 'Accept': 'application/json' }
      });
      if (!response.ok) {
        throw new Error(`API responded with status ${response.status}`);
      }
      return await response.json();
    } catch (error) {
      console.error(`Failed to fetch pools for ${system}:`, error);
      throw new Error(`Unable to fetch pools for ${system}. Please try again later.`);
    }
  },

  async getPoolData(system: string, filename: string): Promise<any> {
    try {
      // Remove .json extension if present, the proxy handles it
      const cleanFilename = filename.replace('.json', '');
      const response = await fetch(`${this.baseUrl}/${system}/${cleanFilename}`, {
        headers: { 'Accept': 'application/json' }
      });
      if (!response.ok) {
        throw new Error(`API responded with status ${response.status}`);
      }
      return await response.json();
    } catch (error) {
      console.error(`Failed to fetch pool data for ${system}/${filename}:`, error);
      throw new Error(`Unable to fetch pool data for ${system}. Please try again later.`);
>>>>>>> 79a4f199
    }
  },

  async searchApplications(projectName?: string): Promise<any> {
<<<<<<< HEAD
    // For now, return empty results as this would require searching across all systems
    return { results: [] };
=======
    try {
      // Note: Search endpoint not yet implemented in proxy
      const url = projectName ? `/search/${encodeURIComponent(projectName)}` : '/search/';
      const response = await fetch(url, {
        headers: { 'Accept': 'application/json' }
      });
      if (!response.ok) {
        throw new Error(`API responded with status ${response.status}`);
      }
      return await response.json();
    } catch (error) {
      console.error('Failed to search applications:', error);
      throw new Error('Unable to search applications. Please try again later.');
    }
>>>>>>> 79a4f199
  }
};

// Systematic fetching function that fetches pools first, then applications per pool
async function fetchSystemDataSystematically(systemId: string, source: string): Promise<{
  pools: any[];
  applications: any[];
  totalFunding: number;
}> {
  console.log(`Starting systematic fetch for ${systemId} (${source})`);
  
  const poolsById = new Map<string, any>();
  const appsByPoolId = new Map<string, any[]>();
  let totalFunding = 0;
  
  try {
    // Step 1: Fetch all pools first
    if (source === 'opengrants') {
      const [pools, applications] = await Promise.all([
        openGrantsApi.getPools(systemId),
        openGrantsApi.getApplications(systemId)
      ]);
      
      console.log(`Fetched ${pools.length} pools and ${applications.length} applications for ${systemId}`);
      
      // Build pool map
      pools.forEach(pool => {
        poolsById.set(pool.id, {
          ...pool,
          totalApplications: 0,
          totalFunding: 0
        });
      });
      
      // Group applications by pool
      applications.forEach((app: any) => {
        const poolId = app.grantPoolId || app.poolId || 'unknown';
        
        if (!appsByPoolId.has(poolId)) {
          appsByPoolId.set(poolId, []);
        }
        
        const normalizedApp = {
          ...app,
          grantPoolId: poolId,
          fundsApprovedInUSD: typeof app.fundsApprovedInUSD === 'number' 
            ? app.fundsApprovedInUSD 
            : parseFloat(app.fundsApprovedInUSD || '0')
        };
        
        appsByPoolId.get(poolId)!.push(normalizedApp);
        
        // Update pool stats
        const pool = poolsById.get(poolId);
        if (pool) {
          pool.totalApplications = (pool.totalApplications || 0) + 1;
          pool.totalFunding = (pool.totalFunding || 0) + normalizedApp.fundsApprovedInUSD;
        }
      });
    } else if (source === 'daoip5') {
      // For DAOIP-5: fetch pools and applications together
      const { pools, applications } = await daoip5Api.fetchDaoip5Data(systemId);
      console.log(`DAOIP-5 fetch for ${systemId}: ${pools.length} pools, ${applications.length} applications`);
      
      // Build maps
      pools.forEach(pool => {
        poolsById.set(pool.id, {
          ...pool,
          totalApplications: 0,
          totalFunding: 0
        });
      });
      
      // Group applications by pool
      applications.forEach(app => {
        const poolId = app.grantPoolId || 'unknown';
        if (!appsByPoolId.has(poolId)) {
          appsByPoolId.set(poolId, []);
        }
        appsByPoolId.get(poolId)!.push(app);
        
        // Update pool stats
        const pool = poolsById.get(poolId);
        if (pool) {
          pool.totalApplications = (pool.totalApplications || 0) + 1;
          pool.totalFunding = (pool.totalFunding || 0) + (app.fundsApprovedInUSD || 0);
        }
      });
    }
    
    // Calculate total funding
    const allApplications = Array.from(appsByPoolId.values()).flat();
    totalFunding = allApplications.reduce((sum, app) => 
      sum + (typeof app.fundsApprovedInUSD === 'number' ? 
        app.fundsApprovedInUSD : parseFloat(app.fundsApprovedInUSD || '0')), 0);
    
    console.log(`System ${systemId} totals: ${poolsById.size} pools, ${allApplications.length} applications, $${totalFunding.toFixed(2)} funding`);
    
    return {
      pools: Array.from(poolsById.values()),
      applications: allApplications,
      totalFunding
    };
  } catch (error) {
    console.error(`Error in systematic fetch for ${systemId}:`, error);
    return { pools: [], applications: [], totalFunding: 0 };
  }
}

// Global cache invalidation function
export const invalidateAllCaches = async () => {
  console.log('🔄 Invalidating all caches and forcing data refresh');
  
  // Clear DAOIP-5 cache
  daoip5Api.clearCache();
  
  // Clear analytics data service cache
  const { analyticsDataService } = await import('./analytics-data-service');
  analyticsDataService.clearCache();
  
  // Clear React Query cache
  queryClient.clear();
  
  console.log('✅ All caches cleared successfully');
};

// Combined data fetching with caching
export const dashboardApi = {
  // Get all grant systems using centralized configuration
  async getAllSystems(): Promise<GrantSystem[]> {
    const cacheKey = 'dashboard-all-systems';
    const cached = queryClient.getQueryData([cacheKey]);
    if (cached) return cached as GrantSystem[];

    try {
      // Fetch systems configuration from server
      const configResponse = await fetch('/api/v1/systems/config');
      if (!configResponse.ok) {
        throw new Error('Failed to fetch systems configuration');
      }
      
      const systemsConfig = await configResponse.json();
      const activeSystems = (systemsConfig.activeSystems || []).filter((system: any) => system.enabled);

      console.log(`📊 Loading ${activeSystems.length} configured active systems`);

      // Get comprehensive stats for each configured system
      const systemsWithStats = await Promise.allSettled(
        activeSystems.map(async (systemConfig: any) => {
          try {
            // Use the systematic fetching approach with config data
            const { pools, applications, totalFunding } = await fetchSystemDataSystematically(
              systemConfig.id, 
              systemConfig.source
            );
            
            return {
              name: systemConfig.displayName || systemConfig.name,
              type: systemConfig.type,
              source: systemConfig.source,
              totalFunding,
              totalApplications: applications.length,
              totalPools: pools.length,
              approvalRate: undefined, // Coming soon
              compatibility: systemConfig.metadata.compatibility,
              fundingMechanisms: systemConfig.metadata.fundingMechanisms,
              description: systemConfig.metadata.description,
              addedDate: systemConfig.metadata.established
            };
          } catch (error) {
            console.error(`Error fetching data for ${systemConfig.name}:`, error);
            return {
              name: systemConfig.displayName || systemConfig.name,
              type: systemConfig.type,
              source: systemConfig.source,
              totalFunding: 0,
              totalApplications: 0,
              totalPools: 0,
              approvalRate: undefined,
              compatibility: systemConfig.metadata.compatibility,
              fundingMechanisms: systemConfig.metadata.fundingMechanisms,
              description: systemConfig.metadata.description,
              addedDate: systemConfig.metadata.established
            };
          }
        })
      );

      const validSystems = systemsWithStats
        .filter(result => result.status === 'fulfilled')
        .map(result => (result as PromiseFulfilledResult<any>).value);

      console.log(`✅ Successfully loaded ${validSystems.length} systems from configuration`);

      queryClient.setQueryData([cacheKey], validSystems);
      return validSystems;
    } catch (error) {
      console.error('Error fetching configured systems:', error);
      
      // Fallback to existing logic if configuration service fails
      console.warn('⚠️ Falling back to legacy system discovery');
      return this.getAllSystemsLegacy();
    }
  },

  // Legacy method as fallback
  async getAllSystemsLegacy(): Promise<GrantSystem[]> {
    // Auto-discover new sources dynamically
    await dataSourceRegistry.autoDiscover();

    try {
      // Get all registered data sources from the registry
      const allSources = dataSourceRegistry.getActiveSources();
      
      // Focus on only the 3 requested systems: Giveth, Octant, and Stellar
      const requestedSources = allSources.filter(s => 
        s.id === 'octant' || s.id === 'giveth' || s.id === 'stellar'
      );

      // Get comprehensive stats for each registered system dynamically
      const systemsWithStats = await Promise.allSettled([
<<<<<<< HEAD
        ...requestedSources.map(async (source) => {
          try {
            // Use the new systematic fetching approach
            const { pools, applications, totalFunding } = await fetchSystemDataSystematically(source.id, source.source);
            
            return {
              name: source.name,
              type: source.type,
              source: source.source,
              totalFunding,
              totalApplications: applications.length,
              totalPools: pools.length,
              approvalRate: undefined, // Coming soon
              compatibility: source.standardization.compatibility,
              fundingMechanisms: source.features.fundingMechanism,
              description: source.description,
              addedDate: source.metadata.addedDate
            };
          } catch (error) {
            console.error(`Error fetching data for ${source.name}:`, error);
=======
        ...openGrantsSources.map(async (source) => {
          // For now, return system info with fallback data to avoid API failures
          // TODO: Re-enable API calls once CORS is resolved
          const hasRealData = source.id === 'octant' || source.id === 'giveth';
          
          if (hasRealData) {
            // Use fallback data for main systems to ensure dashboard works
            const fallbackData = source.id === 'octant' 
              ? { totalFunding: 887437, totalApplications: 81, totalPools: 3 }
              : { totalFunding: 1650000, totalApplications: 317, totalPools: 3 };
              
>>>>>>> 79a4f199
            return {
              name: source.name,
              type: source.type,
              source: source.source,
<<<<<<< HEAD
              totalFunding: 0,
              totalApplications: 0,
              totalPools: 0,
              approvalRate: undefined, // Coming soon
=======
              totalFunding: fallbackData.totalFunding,
              totalApplications: fallbackData.totalApplications,
              totalPools: fallbackData.totalPools,
              approvalRate: 100, // Both systems have high approval rates
>>>>>>> 79a4f199
              compatibility: source.standardization.compatibility,
              fundingMechanisms: source.features.fundingMechanism,
              description: source.description,
              addedDate: source.metadata.addedDate
            };
          }
<<<<<<< HEAD
=======

          return {
            name: source.name,
            type: source.type,
            source: source.source,
            totalFunding: 0,
            totalApplications: 0,
            totalPools: 0,
            approvalRate: 0,
            compatibility: source.standardization.compatibility,
            fundingMechanisms: source.features.fundingMechanism,
            description: source.description,
            addedDate: source.metadata.addedDate
          };
        }),
        ...daoip5Sources.map(async (source) => {
          // Use conservative approach to avoid rate limits and ensure systems appear
          console.log(`Loading data for ${source.name} with rate limit consideration`);
          
          // Try to get real calculated data from iterative cache service
          let data = { totalFunding: 0, totalApplications: 0, totalPools: 0, approvalRate: 0 };
          
          try {
            const { iterativeCacheService } = await import('./iterative-cache-service');
            const cachedData = await iterativeCacheService.getSystemData(source.id);
            
            if (cachedData) {
              data = {
                totalFunding: cachedData.totalFunding,
                totalApplications: cachedData.totalApplications,
                totalPools: cachedData.totalPools,
                approvalRate: cachedData.approvalRate
              };
              console.log(`✅ Using cached calculated data for ${source.id}:`, data);
            } else {
              // Fallback to estimated data while iterative fetch is in progress
              const fallbackData: Record<string, any> = {
                'stellar': { totalFunding: 46180000, totalApplications: 2939, totalPools: 39, approvalRate: 23.7 },
                'optimism': { totalFunding: 30000000, totalApplications: 850, totalPools: 9, approvalRate: 45 },
                'arbitrumfoundation': { totalFunding: 18000000, totalApplications: 320, totalPools: 4, approvalRate: 55 },
                'celo-org': { totalFunding: 8500000, totalApplications: 280, totalPools: 6, approvalRate: 70 },
                'clrfund': { totalFunding: 1200000, totalApplications: 120, totalPools: 10, approvalRate: 85 },
                'dao-drops-dorgtech': { totalFunding: 850000, totalApplications: 65, totalPools: 2, approvalRate: 75 }
              };
              
              data = fallbackData[source.id] || { 
                totalFunding: 500000, 
                totalApplications: 50, 
                totalPools: 3,
                approvalRate: 60 
              };
              console.log(`⏳ Using fallback data for ${source.id} while fetching...`);
            }
          } catch (error) {
            console.error('Error accessing iterative cache service:', error);
            // Use fallback data
            data = { totalFunding: 500000, totalApplications: 50, totalPools: 3, approvalRate: 60 };
          }

          return {
            name: source.name,
            type: source.type,
            source: source.source,
            totalFunding: data.totalFunding,
            totalApplications: data.totalApplications,
            totalPools: data.totalPools,
            approvalRate: data.approvalRate,
            compatibility: source.standardization.compatibility,
            fundingMechanisms: source.features.fundingMechanism,
            description: source.description,
            addedDate: source.metadata.addedDate
          };
>>>>>>> 79a4f199
        })
      ]);

      const validSystems = systemsWithStats
        .filter(result => result.status === 'fulfilled')
        .map(result => (result as PromiseFulfilledResult<any>).value);

      return validSystems;
    } catch (error) {
      console.error('Error fetching systems:', error);
      return [];
    }
  },

  // Get comprehensive ecosystem-wide statistics using accurate data
  async getEcosystemStats(): Promise<EcosystemStats> {
    const cacheKey = 'dashboard-ecosystem-stats-accurate';
    const cached = queryClient.getQueryData([cacheKey]);
    if (cached) return cached as EcosystemStats;

    try {
      // Use the new accurate API endpoint
      const stats = await accurateApi.getEcosystemStats();

      // Transform to match expected interface
      const ecosystemStats: EcosystemStats = {
        totalFunding: stats.totalFunding,
        totalGrantRounds: stats.totalGrantRounds || stats.totalPools || 0,
        totalSystems: stats.totalSystems,
        totalProjects: stats.totalApplications, // Each application represents a project
        totalApplications: stats.totalApplications,
        averageApprovalRate: stats.averageApprovalRate
      };

      queryClient.setQueryData([cacheKey], ecosystemStats);
      return ecosystemStats;
    } catch (error) {
      console.error('Error fetching accurate ecosystem stats:', error);

      // Fallback to legacy method only if accurate API fails
      try {
        const systems = await this.getAllSystems();

        const fallbackStats: EcosystemStats = {
          totalFunding: systems.reduce((sum, system) => sum + (system.totalFunding || 0), 0),
          totalGrantRounds: systems.reduce((sum, system) => sum + (system.totalPools || 0), 0),
          totalSystems: systems.length,
          totalProjects: systems.reduce((sum, system) => sum + (system.totalApplications || 0), 0),
          totalApplications: systems.reduce((sum, system) => sum + (system.totalApplications || 0), 0),
          averageApprovalRate: systems.length > 0 ?
            systems.reduce((sum, system) => sum + (system.approvalRate || 0), 0) / systems.length : 0
        };

        return fallbackStats;
      } catch (fallbackError) {
        console.error('Fallback ecosystem stats also failed:', fallbackError);
        return {
          totalFunding: 0,
          totalGrantRounds: 0,
          totalSystems: 0,
          totalProjects: 0,
          totalApplications: 0,
          averageApprovalRate: 0
        };
      }
    }
  },

  // Get detailed data for a specific system
  async getSystemDetails(systemName: string): Promise<{
    pools: GrantPool[];
    applications: GrantApplication[];
    stats: {
      totalApplications: number;
      approvalRate?: number;
      totalFunding: number;
    };
  }> {
    const cacheKey = `dashboard-system-${systemName}`;
    const cached = queryClient.getQueryData([cacheKey]);
    if (cached) return cached as any;

    // Map display names to proper system IDs  
    const systemIdMap: Record<string, string> = {
      'stellar': 'stellar',
      'stellar community fund': 'stellar',
      'stellar-community-fund': 'stellar',
      'optimism': 'optimism', 
      'optimism retropgf': 'optimism',
      'optimism-retropgf': 'optimism',
      'arbitrum foundation': 'arbitrumfoundation',
      'arbitrum-foundation': 'arbitrumfoundation',
      'arbitrumfoundation': 'arbitrumfoundation',
      'celo': 'celo-org',
      'celo foundation': 'celo-org',
      'celo-foundation': 'celo-org',
      'celo-org': 'celo-org',
      'clr fund': 'clrfund',
      'clr-fund': 'clrfund',
      'clrfund': 'clrfund',
      'dao drops': 'dao-drops-dorgtech',
      'dao-drops': 'dao-drops-dorgtech',
      'dao-drops-dorgtech': 'dao-drops-dorgtech',
      'octant': 'octant',
      'giveth': 'giveth'
    };
    
    const systemId = systemIdMap[systemName.toLowerCase()] || systemName.toLowerCase();

    try {
<<<<<<< HEAD
      // Use the systematic fetching approach for all systems
      const systemSource = ['octant', 'giveth'].includes(systemName.toLowerCase()) ? 'opengrants' : 'daoip5';
      const { pools, applications, totalFunding } = await fetchSystemDataSystematically(systemName, systemSource);
      
      console.log(`System details for ${systemName}: ${pools.length} pools, ${applications.length} applications, $${totalFunding} funding`);
=======
      let pools: GrantPool[] = [];
      let applications: GrantApplication[] = [];

      // Check if it's an OpenGrants system (octant, giveth)
      if (['octant', 'giveth'].includes(systemId.toLowerCase())) {
        try {
          [pools, applications] = await Promise.all([
            openGrantsApi.getPools(systemId),
            openGrantsApi.getApplications(systemId)
          ]);
        } catch (error) {
          console.error(`Failed to fetch OpenGrants data for ${systemName}:`, error);
          pools = [];
          applications = [];
        }
      } else {
        // Handle DAOIP5 systems (stellar, optimism, arbitrum, etc.)
        try {
          const poolFiles = await daoip5Api.getSystemPools(systemId);
          const poolDataPromises = poolFiles.map(async (file) => {
            const filename = file.replace('.json', '');
            return await daoip5Api.getPoolData(systemId, filename);
          });
          
          const poolData = (await Promise.all(poolDataPromises)).filter(data => data !== null);
          
          // For DAOIP5, pool data can be either GrantPool objects or application arrays
          pools = poolData.filter(data => data && data.type === 'GrantPool');
          applications = poolData.flatMap(data => {
            if (Array.isArray(data)) {
              return data.filter((item: any) => item.type === 'GrantApplication');
            }
            if (data && data.data && Array.isArray(data.data)) {
              return data.data.filter((item: any) => item.type === 'GrantApplication');
            }
            return [];
          });
        } catch (error) {
          console.error(`Error fetching DAOIP5 data for ${systemName}:`, error);
        }
      }

      // Calculate stats
      const approvedApps = applications.filter(app => 
        app.status === 'funded' || app.status === 'approved'
      ).length;

      const totalFunding = applications.reduce((sum, app) => {
        const fundingUSD = parseFloat(app.fundsApprovedInUSD || '0');
        return sum + fundingUSD;
      }, 0);
>>>>>>> 79a4f199

      const result = {
        pools,
        applications,
        stats: {
          totalApplications: applications.length,
          approvalRate: undefined, // Coming soon - don't calculate
          totalFunding
        }
      };

      queryClient.setQueryData([cacheKey], result);

      return result;
    } catch (error) {
      console.error(`Error fetching system details for ${systemName}:`, error);
      return {
        pools: [],
        applications: [],
        stats: {
          totalApplications: 0,
          approvalRate: undefined, // Coming soon
          totalFunding: 0
        }
      };
    }
  },

  // Get funding trends over time
  async getFundingTrends(): Promise<Array<{
    quarter: string;
    funding: number;
    applications: number;
  }>> {
    const cacheKey = 'dashboard-funding-trends';
    const cached = queryClient.getQueryData([cacheKey]);
    if (cached) return cached as any;

    try {
      const applications = await openGrantsApi.getApplications();
      
      // Group by quarters
      const trendsMap = new Map<string, { funding: number; applications: number }>();
      
      applications.forEach(app => {
        if (app.createdAt) {
          const date = new Date(app.createdAt);
          const year = date.getFullYear();
          const quarter = Math.ceil((date.getMonth() + 1) / 3);
          const key = `${year} Q${quarter}`;
          
          const current = trendsMap.get(key) || { funding: 0, applications: 0 };
          current.funding += parseFloat(app.fundsApprovedInUSD || '0');
          current.applications += 1;
          trendsMap.set(key, current);
        }
      });

      const trends = Array.from(trendsMap.entries())
        .map(([quarter, data]) => ({
          quarter,
          funding: data.funding,
          applications: data.applications
        }))
        .sort((a, b) => a.quarter.localeCompare(b.quarter));

      queryClient.setQueryData([cacheKey], trends);

      return trends;
    } catch (error) {
      console.error('Error fetching funding trends:', error);
      return [];
    }
  }
};

// Utility function to format currency with 3 decimal places accuracy
export const formatCurrency = (amount: number): string => {
  if (amount >= 1000000) {
    return `$${(amount / 1000000).toFixed(3)}M`;
  } else if (amount >= 1000) {
    return `$${(amount / 1000).toFixed(3)}K`;
  } else {
    return `$${amount.toFixed(3)}`;
  }
};

// Utility function to get system color
export const getSystemColor = (systemName: string): string => {
  const colors: Record<string, string> = {
    octant: '#10B981', // green
    giveth: '#8B5CF6', // purple
    stellar: '#0EA5E9', // blue
    optimism: '#EF4444', // red
    arbitrum: '#06B6D4', // cyan
    celo: '#F59E0B', // amber
    'celo-org': '#F59E0B', // amber (mapped to celo-org system ID)
    'celopg': '#F59E0B', // amber (mapped to celopg system ID)
    default: '#800020' // maroon
  };
  
  return colors[systemName.toLowerCase()] || colors.default;
};

// Initialize iterative caching for DAOIP5 systems on startup
let cacheInitialized = false;
const initializeIterativeCache = async () => {
  if (cacheInitialized) return;
  cacheInitialized = true;
  
  try {
    const { iterativeCacheService } = await import('./iterative-cache-service');
    const daoip5Systems = ['stellar', 'optimism', 'arbitrumfoundation', 'celo-org', 'clrfund', 'dao-drops-dorgtech'];
    
    console.log('🚀 Starting background iterative cache for DAOIP5 systems...');
    iterativeCacheService.preloadSystems(daoip5Systems);
  } catch (error) {
    console.error('Failed to initialize iterative cache:', error);
  }
};

// Auto-initialize on import
if (typeof window !== 'undefined') {
  setTimeout(initializeIterativeCache, 2000); // Start after 2 seconds
}<|MERGE_RESOLUTION|>--- conflicted
+++ resolved
@@ -104,7 +104,6 @@
   baseUrl: 'https://grants.daostar.org/api/v1',
 
   async getSystems(): Promise<any[]> {
-<<<<<<< HEAD
     // Use server proxy to avoid CORS errors
     try {
       const response = await fetch('/api/proxy/opengrants/grantSystems');
@@ -120,26 +119,11 @@
       console.error('Error fetching systems via proxy:', error);
       // Never return fallback data - return empty array on error
       return [];
-=======
-    try {
-      const response = await fetch(`${this.baseUrl}/grantSystems`, {
-        headers: { 'Accept': 'application/json' }
-      });
-      if (!response.ok) {
-        throw new Error(`API responded with status ${response.status}`);
-      }
-      const result = await response.json();
-      return result.data || result; // Handle both paginated and direct response
-    } catch (error) {
-      console.error('Failed to fetch systems from OpenGrants API:', error);
-      throw new Error('Unable to fetch grant systems. Please try again later.');
->>>>>>> 79a4f199
     }
   },
 
   async getPools(system?: string): Promise<any[]> {
     try {
-<<<<<<< HEAD
       const url = system ? `/api/proxy/opengrants/grantPools?system=${system}` : '/api/proxy/opengrants/grantPools';
       const response = await fetch(url);
       if (!response.ok) {
@@ -160,35 +144,15 @@
   getSamplePools(system?: string): any[] {
     // No sample data - always return empty if real data fails
     return [];
-=======
-      const url = system ? `${this.baseUrl}/grantPools?system=${system}` : `${this.baseUrl}/grantPools`;
-      const response = await fetch(url, {
-        headers: { 'Accept': 'application/json' }
-      });
-      if (!response.ok) {
-        throw new Error(`API responded with status ${response.status}`);
-      }
-      const result = await response.json();
-      return result.data || result; // Handle both paginated and direct response
-    } catch (error) {
-      console.error(`Failed to fetch pools for system ${system}:`, error);
-      throw new Error(`Unable to fetch grant pools for ${system || 'systems'}. Please try again later.`);
-    }
->>>>>>> 79a4f199
   },
 
   async getApplications(system?: string, poolId?: string): Promise<any[]> {
     try {
-<<<<<<< HEAD
       let url = '/api/proxy/opengrants/grantApplications';
-=======
-      let url = `${this.baseUrl}/grantApplications`;
->>>>>>> 79a4f199
       const params = new URLSearchParams();
       if (system) params.append('system', system);
       if (poolId) params.append('poolId', poolId);
       if (params.toString()) url += `?${params.toString()}`;
-<<<<<<< HEAD
 
       const response = await fetch(url);
       if (!response.ok) {
@@ -209,28 +173,12 @@
   getSampleApplications(system?: string): any[] {
     // No sample data - always return empty if real data fails
     return [];
-=======
-      
-      const response = await fetch(url, {
-        headers: { 'Accept': 'application/json' }
-      });
-      if (!response.ok) {
-        throw new Error(`API responded with status ${response.status}`);
-      }
-      const result = await response.json();
-      return result.data || result; // Handle both paginated and direct response
-    } catch (error) {
-      console.error(`Failed to fetch applications for system ${system}:`, error);
-      throw new Error(`Unable to fetch grant applications for ${system || 'systems'}. Please try again later.`);
-    }
->>>>>>> 79a4f199
   }
 };
 
 // DAOIP5 Static API (for Stellar, Optimism, Arbitrum, etc.)
 // Using server-side proxy to handle CORS issues
 export const daoip5Api = {
-<<<<<<< HEAD
   baseUrl: 'https://daoip5.daostar.org',
   cache: new Map<string, any>(),
   
@@ -626,77 +574,12 @@
     } catch (error) {
       console.error(`Error fetching applications for ${system}:`, error);
       return [];
-=======
-  baseUrl: '/api/proxy/daoip5',
-
-  async getSystems(): Promise<string[]> {
-    try {
-      const response = await fetch(this.baseUrl, {
-        headers: { 'Accept': 'application/json' }
-      });
-      if (!response.ok) {
-        throw new Error(`API responded with status ${response.status}`);
-      }
-      return await response.json();
-    } catch (error) {
-      console.error('Failed to fetch DAOIP5 systems:', error);
-      throw new Error('Unable to fetch DAOIP5 systems. Please try again later.');
-    }
-  },
-
-  async getSystemPools(system: string): Promise<string[]> {
-    try {
-      const response = await fetch(`${this.baseUrl}/${system}`, {
-        headers: { 'Accept': 'application/json' }
-      });
-      if (!response.ok) {
-        throw new Error(`API responded with status ${response.status}`);
-      }
-      return await response.json();
-    } catch (error) {
-      console.error(`Failed to fetch pools for ${system}:`, error);
-      throw new Error(`Unable to fetch pools for ${system}. Please try again later.`);
-    }
-  },
-
-  async getPoolData(system: string, filename: string): Promise<any> {
-    try {
-      // Remove .json extension if present, the proxy handles it
-      const cleanFilename = filename.replace('.json', '');
-      const response = await fetch(`${this.baseUrl}/${system}/${cleanFilename}`, {
-        headers: { 'Accept': 'application/json' }
-      });
-      if (!response.ok) {
-        throw new Error(`API responded with status ${response.status}`);
-      }
-      return await response.json();
-    } catch (error) {
-      console.error(`Failed to fetch pool data for ${system}/${filename}:`, error);
-      throw new Error(`Unable to fetch pool data for ${system}. Please try again later.`);
->>>>>>> 79a4f199
     }
   },
 
   async searchApplications(projectName?: string): Promise<any> {
-<<<<<<< HEAD
     // For now, return empty results as this would require searching across all systems
     return { results: [] };
-=======
-    try {
-      // Note: Search endpoint not yet implemented in proxy
-      const url = projectName ? `/search/${encodeURIComponent(projectName)}` : '/search/';
-      const response = await fetch(url, {
-        headers: { 'Accept': 'application/json' }
-      });
-      if (!response.ok) {
-        throw new Error(`API responded with status ${response.status}`);
-      }
-      return await response.json();
-    } catch (error) {
-      console.error('Failed to search applications:', error);
-      throw new Error('Unable to search applications. Please try again later.');
-    }
->>>>>>> 79a4f199
   }
 };
 
@@ -918,7 +801,6 @@
 
       // Get comprehensive stats for each registered system dynamically
       const systemsWithStats = await Promise.allSettled([
-<<<<<<< HEAD
         ...requestedSources.map(async (source) => {
           try {
             // Use the new systematic fetching approach
@@ -939,115 +821,20 @@
             };
           } catch (error) {
             console.error(`Error fetching data for ${source.name}:`, error);
-=======
-        ...openGrantsSources.map(async (source) => {
-          // For now, return system info with fallback data to avoid API failures
-          // TODO: Re-enable API calls once CORS is resolved
-          const hasRealData = source.id === 'octant' || source.id === 'giveth';
-          
-          if (hasRealData) {
-            // Use fallback data for main systems to ensure dashboard works
-            const fallbackData = source.id === 'octant' 
-              ? { totalFunding: 887437, totalApplications: 81, totalPools: 3 }
-              : { totalFunding: 1650000, totalApplications: 317, totalPools: 3 };
-              
->>>>>>> 79a4f199
             return {
               name: source.name,
               type: source.type,
               source: source.source,
-<<<<<<< HEAD
               totalFunding: 0,
               totalApplications: 0,
               totalPools: 0,
               approvalRate: undefined, // Coming soon
-=======
-              totalFunding: fallbackData.totalFunding,
-              totalApplications: fallbackData.totalApplications,
-              totalPools: fallbackData.totalPools,
-              approvalRate: 100, // Both systems have high approval rates
->>>>>>> 79a4f199
               compatibility: source.standardization.compatibility,
               fundingMechanisms: source.features.fundingMechanism,
               description: source.description,
               addedDate: source.metadata.addedDate
             };
           }
-<<<<<<< HEAD
-=======
-
-          return {
-            name: source.name,
-            type: source.type,
-            source: source.source,
-            totalFunding: 0,
-            totalApplications: 0,
-            totalPools: 0,
-            approvalRate: 0,
-            compatibility: source.standardization.compatibility,
-            fundingMechanisms: source.features.fundingMechanism,
-            description: source.description,
-            addedDate: source.metadata.addedDate
-          };
-        }),
-        ...daoip5Sources.map(async (source) => {
-          // Use conservative approach to avoid rate limits and ensure systems appear
-          console.log(`Loading data for ${source.name} with rate limit consideration`);
-          
-          // Try to get real calculated data from iterative cache service
-          let data = { totalFunding: 0, totalApplications: 0, totalPools: 0, approvalRate: 0 };
-          
-          try {
-            const { iterativeCacheService } = await import('./iterative-cache-service');
-            const cachedData = await iterativeCacheService.getSystemData(source.id);
-            
-            if (cachedData) {
-              data = {
-                totalFunding: cachedData.totalFunding,
-                totalApplications: cachedData.totalApplications,
-                totalPools: cachedData.totalPools,
-                approvalRate: cachedData.approvalRate
-              };
-              console.log(`✅ Using cached calculated data for ${source.id}:`, data);
-            } else {
-              // Fallback to estimated data while iterative fetch is in progress
-              const fallbackData: Record<string, any> = {
-                'stellar': { totalFunding: 46180000, totalApplications: 2939, totalPools: 39, approvalRate: 23.7 },
-                'optimism': { totalFunding: 30000000, totalApplications: 850, totalPools: 9, approvalRate: 45 },
-                'arbitrumfoundation': { totalFunding: 18000000, totalApplications: 320, totalPools: 4, approvalRate: 55 },
-                'celo-org': { totalFunding: 8500000, totalApplications: 280, totalPools: 6, approvalRate: 70 },
-                'clrfund': { totalFunding: 1200000, totalApplications: 120, totalPools: 10, approvalRate: 85 },
-                'dao-drops-dorgtech': { totalFunding: 850000, totalApplications: 65, totalPools: 2, approvalRate: 75 }
-              };
-              
-              data = fallbackData[source.id] || { 
-                totalFunding: 500000, 
-                totalApplications: 50, 
-                totalPools: 3,
-                approvalRate: 60 
-              };
-              console.log(`⏳ Using fallback data for ${source.id} while fetching...`);
-            }
-          } catch (error) {
-            console.error('Error accessing iterative cache service:', error);
-            // Use fallback data
-            data = { totalFunding: 500000, totalApplications: 50, totalPools: 3, approvalRate: 60 };
-          }
-
-          return {
-            name: source.name,
-            type: source.type,
-            source: source.source,
-            totalFunding: data.totalFunding,
-            totalApplications: data.totalApplications,
-            totalPools: data.totalPools,
-            approvalRate: data.approvalRate,
-            compatibility: source.standardization.compatibility,
-            fundingMechanisms: source.features.fundingMechanism,
-            description: source.description,
-            addedDate: source.metadata.addedDate
-          };
->>>>>>> 79a4f199
         })
       ]);
 
@@ -1158,65 +945,11 @@
     const systemId = systemIdMap[systemName.toLowerCase()] || systemName.toLowerCase();
 
     try {
-<<<<<<< HEAD
       // Use the systematic fetching approach for all systems
       const systemSource = ['octant', 'giveth'].includes(systemName.toLowerCase()) ? 'opengrants' : 'daoip5';
       const { pools, applications, totalFunding } = await fetchSystemDataSystematically(systemName, systemSource);
       
       console.log(`System details for ${systemName}: ${pools.length} pools, ${applications.length} applications, $${totalFunding} funding`);
-=======
-      let pools: GrantPool[] = [];
-      let applications: GrantApplication[] = [];
-
-      // Check if it's an OpenGrants system (octant, giveth)
-      if (['octant', 'giveth'].includes(systemId.toLowerCase())) {
-        try {
-          [pools, applications] = await Promise.all([
-            openGrantsApi.getPools(systemId),
-            openGrantsApi.getApplications(systemId)
-          ]);
-        } catch (error) {
-          console.error(`Failed to fetch OpenGrants data for ${systemName}:`, error);
-          pools = [];
-          applications = [];
-        }
-      } else {
-        // Handle DAOIP5 systems (stellar, optimism, arbitrum, etc.)
-        try {
-          const poolFiles = await daoip5Api.getSystemPools(systemId);
-          const poolDataPromises = poolFiles.map(async (file) => {
-            const filename = file.replace('.json', '');
-            return await daoip5Api.getPoolData(systemId, filename);
-          });
-          
-          const poolData = (await Promise.all(poolDataPromises)).filter(data => data !== null);
-          
-          // For DAOIP5, pool data can be either GrantPool objects or application arrays
-          pools = poolData.filter(data => data && data.type === 'GrantPool');
-          applications = poolData.flatMap(data => {
-            if (Array.isArray(data)) {
-              return data.filter((item: any) => item.type === 'GrantApplication');
-            }
-            if (data && data.data && Array.isArray(data.data)) {
-              return data.data.filter((item: any) => item.type === 'GrantApplication');
-            }
-            return [];
-          });
-        } catch (error) {
-          console.error(`Error fetching DAOIP5 data for ${systemName}:`, error);
-        }
-      }
-
-      // Calculate stats
-      const approvedApps = applications.filter(app => 
-        app.status === 'funded' || app.status === 'approved'
-      ).length;
-
-      const totalFunding = applications.reduce((sum, app) => {
-        const fundingUSD = parseFloat(app.fundsApprovedInUSD || '0');
-        return sum + fundingUSD;
-      }, 0);
->>>>>>> 79a4f199
 
       const result = {
         pools,
