import { useQuery } from "@tanstack/react-query";
import { Link } from "wouter";
import { 
  Building2, 
  ExternalLink, 
  TrendingUp, 
  Users, 
  DollarSign,
  Calendar,
  ArrowRight,
  AlertTriangle,
  RefreshCw
} from "lucide-react";
import { Card, CardContent, CardDescription, CardHeader, CardTitle } from "@/components/ui/card";
import { Button } from "@/components/ui/button";
import { Badge } from "@/components/ui/badge";
import { Skeleton } from "@/components/ui/skeleton";
import { dashboardApi, formatCurrency, getSystemColor } from "@/lib/dashboard-api";

function SystemCard({ system }: { system: any }) {
  const systemColor = getSystemColor(system.name);
  const compatibilityColor = system.compatibility >= 90 ? 'text-green-600' : system.compatibility >= 75 ? 'text-yellow-600' : 'text-orange-600';

  return (
    <Card className="hover:shadow-lg transition-all duration-200 group cursor-pointer relative">
      {system.addedDate && new Date(system.addedDate).getTime() > Date.now() - 7 * 24 * 60 * 60 * 1000 && (
        <Badge className="absolute -top-2 -right-2 bg-green-500 text-white text-xs">NEW</Badge>
      )}
      <Link href={`/dashboard/systems/${system.name.toLowerCase()}`}>
        <CardHeader className="pb-3">
          <div className="flex items-center justify-between">
            <div className="flex items-center space-x-3">
              <div 
                className="h-12 w-12 rounded-lg flex items-center justify-center relative"
                style={{ backgroundColor: systemColor }}
              >
                <Building2 className="h-6 w-6 text-white" />
                {system.compatibility && (
                  <div className={`absolute -bottom-1 -right-1 text-xs font-bold ${compatibilityColor} bg-white rounded-full px-1 border`}>
                    {system.compatibility}%
                  </div>
                )}
              </div>
              <div>
                <CardTitle className="text-lg group-hover:text-[#800020] transition-colors">
                  {system.name}
                </CardTitle>
                <CardDescription className="flex items-center space-x-2">
                  <Badge 
                    variant="outline" 
                    className="text-xs"
                    style={{ borderColor: systemColor, color: systemColor }}
                  >
                    {system.source === 'opengrants' ? 'Type 1' : 'Type 2'}
                  </Badge>
                  {system.compatibility && (
                    <span className="text-xs text-gray-500">
                      DAOIP-5: {system.compatibility}%
                    </span>
                  )}
                </CardDescription>
              </div>
            </div>
            <ArrowRight className="h-5 w-5 text-gray-400 group-hover:text-[#800020] transition-colors" />
          </div>
        </CardHeader>
        <CardContent className="pt-0">
          <div className="grid grid-cols-2 gap-3 text-xs">
            <div>
              <span className="text-gray-500">Funding:</span>
              <span className="ml-1 font-medium">{formatCurrency(system.totalFunding || 0)}</span>
            </div>
            <div>
              <span className="text-gray-500">Applications:</span>
              <span className="ml-1 font-medium">{system.totalApplications || 0}</span>
            </div>
            <div>
              <span className="text-gray-500">Approval:</span>
              <span className="ml-1 font-medium">{(system.approvalRate || 0).toFixed(1)}%</span>
            </div>
            <div>
              <span className="text-gray-500">Rounds:</span>
              <span className="ml-1 font-medium">{system.totalPools || 0}</span>
            </div>
          </div>

          {system.fundingMechanisms && system.fundingMechanisms.length > 0 && (
            <div className="mt-3 pt-3 border-t border-gray-100">
              <div className="flex flex-wrap gap-1">
                {system.fundingMechanisms.slice(0, 2).map((mechanism: string) => (
                  <Badge key={mechanism} variant="secondary" className="text-xs">
                    {mechanism}
                  </Badge>
                ))}
              </div>
            </div>
          )}

          <div className="mt-4 pt-4 border-t border-gray-100">
            <div className="flex items-center justify-between">
              <span className="text-sm text-gray-600">
                {system.source === 'opengrants' ? 'Live API' : 'Static Data'}
              </span>
              <div className="flex items-center space-x-1 text-[#800020] text-sm font-medium group-hover:underline">
                <span>View Details</span>
                <ExternalLink className="h-3 w-3" />
              </div>
            </div>
          </div>
        </CardContent>
      </Link>
    </Card>
  );
}

function SystemSkeleton() {
  return (
    <Card>
      <CardHeader className="pb-3">
        <div className="flex items-center space-x-3">
          <Skeleton className="h-12 w-12 rounded-lg" />
          <div className="space-y-2">
            <Skeleton className="h-5 w-24" />
            <Skeleton className="h-4 w-32" />
          </div>
        </div>
      </CardHeader>
      <CardContent className="pt-0">
        <div className="grid grid-cols-2 gap-4">
          <Skeleton className="h-4 w-20" />
          <Skeleton className="h-4 w-20" />
          <Skeleton className="h-4 w-20" />
          <Skeleton className="h-4 w-20" />
        </div>
        <div className="mt-4 pt-4 border-t border-gray-100">
          <Skeleton className="h-4 w-full" />
        </div>
      </CardContent>
    </Card>
  );
}

export default function GrantSystems() {
  const { data: systems, isLoading, error } = useQuery({
    queryKey: ['dashboard-all-systems'],
    queryFn: dashboardApi.getAllSystems,
    staleTime: 5 * 60 * 1000, // 5 minutes
  });

  const apiSystems = systems?.filter(s => s.source === 'opengrants') || [];
  const staticSystems = systems?.filter(s => s.source === 'daoip5') || [];

  return (
    <div className="space-y-6">
      {/* Header */}
      <div className="space-y-2">
        <h1 className="text-3xl font-bold text-gray-900">Grant Systems</h1>
        <p className="text-gray-600">
          Automatically discovered and integrated grant systems with DAOIP-5 standardization
        </p>
        <div className="flex items-center space-x-2 text-sm text-green-600">
          <div className="h-2 w-2 bg-green-500 rounded-full animate-pulse"></div>
          <span>Auto-discovery active - new systems are added automatically</span>
        </div>
      </div>

      {/* Summary Stats */}
      <div className="grid grid-cols-1 md:grid-cols-3 gap-6">
        <Card>
          <CardHeader className="pb-3">
            <CardTitle className="text-sm font-medium text-gray-600">Total Systems</CardTitle>
          </CardHeader>
          <CardContent>
            <div className="text-2xl font-bold text-gray-900">
              {isLoading ? <Skeleton className="h-8 w-12" /> : systems?.length || 0}
            </div>
            <p className="text-xs text-gray-600 mt-1">Integrated platforms</p>
          </CardContent>
        </Card>

        <Card>
          <CardHeader className="pb-3">
            <CardTitle className="text-sm font-medium text-gray-600">Live Integrations</CardTitle>
          </CardHeader>
          <CardContent>
            <div className="text-2xl font-bold text-gray-900">
              {isLoading ? <Skeleton className="h-8 w-12" /> : apiSystems.length}
            </div>
            <p className="text-xs text-gray-600 mt-1">Real-time API access</p>
          </CardContent>
        </Card>

        <Card>
          <CardHeader className="pb-3">
            <CardTitle className="text-sm font-medium text-gray-600">Data Integrations</CardTitle>
          </CardHeader>
          <CardContent>
            <div className="text-2xl font-bold text-gray-900">
              {isLoading ? <Skeleton className="h-8 w-12" /> : staticSystems.length}
            </div>
            <p className="text-xs text-gray-600 mt-1">Static data sources</p>
          </CardContent>
        </Card>
      </div>

      {/* All Systems */}
      {systems && systems.length > 0 && (
        <div className="space-y-4">
          <div className="grid grid-cols-1 md:grid-cols-2 lg:grid-cols-3 gap-6">
            {systems.map((system) => (
              <SystemCard key={system.name} system={system} />
            ))}
          </div>
        </div>
      )}

      {/* Loading State */}
      {isLoading && (
        <div className="space-y-4">
          <h2 className="text-xl font-semibold text-gray-900">Loading Systems...</h2>
          <div className="grid grid-cols-1 md:grid-cols-2 lg:grid-cols-3 gap-6">
            {[...Array(6)].map((_, i) => (
              <SystemSkeleton key={i} />
            ))}
          </div>
        </div>
      )}

      {/* Error State */}
      {error && (
        <Card>
          <CardContent className="pt-6">
            <div className="text-center">
              <AlertTriangle className="h-12 w-12 text-red-400 mx-auto mb-4" />
              <h3 className="text-lg font-medium text-gray-900 mb-2">API Connection Error</h3>
              <p className="text-gray-600 mb-4">
                Unable to connect to the grant systems API. The OpenGrants API server may be unavailable.
              </p>
              <Button onClick={() => window.location.reload()} variant="outline">
                <RefreshCw className="h-4 w-4 mr-2" />
                Retry
              </Button>
            </div>
          </CardContent>
        </Card>
      )}

<<<<<<< HEAD
      
=======
      {/* DAOIP-5 Value Proposition */}
      <Card className="bg-gradient-to-r from-[#800020]/5 to-green-500/5 border-[#800020]/20">
        <CardHeader>
          <CardTitle className="flex items-center">
            <Building2 className="h-5 w-5 text-[#800020] mr-2" />
            DAOIP-5 Standardization Impact
          </CardTitle>
          <CardDescription>
            How standardization enables automatic integration and comparison
          </CardDescription>
        </CardHeader>
        <CardContent className="space-y-4">
          <div className="grid grid-cols-1 md:grid-cols-3 gap-6">
            <div className="space-y-2">
              <h4 className="font-medium text-gray-900 flex items-center">
                <div className="h-2 w-2 bg-green-500 rounded-full animate-pulse mr-2"></div>
                Auto-Discovery
              </h4>
              <p className="text-sm text-gray-600">
                New grant systems are automatically detected and added to the dashboard 
                without manual configuration, thanks to DAOIP-5 compliance.
              </p>
              <div className="text-xs text-green-600 font-medium">
                {systems?.filter(s => s.addedDate && new Date(s.addedDate).getTime() > Date.now() - 30 * 24 * 60 * 60 * 1000).length || 0} new systems this month
              </div>
            </div>
            <div className="space-y-2">
              <h4 className="font-medium text-gray-900 flex items-center">
                <div className="h-2 w-2 bg-blue-500 rounded-full mr-2"></div>
                Unified Analysis
              </h4>
              <p className="text-sm text-gray-600">
                DAOIP-5 standardization enables meaningful comparison across diverse 
                ecosystems with different funding mechanisms.
              </p>
              <div className="text-xs text-blue-600 font-medium">
                {systems?.length || 0} systems comparable
              </div>
            </div>
            <div className="space-y-2">
              <h4 className="font-medium text-gray-900 flex items-center">
                <div className="h-2 w-2 bg-purple-500 rounded-full mr-2"></div>
                Compatibility Scoring
              </h4>
              <p className="text-sm text-gray-600">
                Each system's DAOIP-5 compatibility is automatically assessed, 
                ensuring data quality and integration reliability.
              </p>
              <div className="text-xs text-purple-600 font-medium">
                Avg: {Math.round((systems?.reduce((sum, s) => sum + (s.compatibility || 0), 0) / (systems.length || 1)) || 0)}% compatible
              </div>
            </div>
          </div>
          
          <div className="mt-6 p-4 bg-green-50 rounded-lg border border-green-200">
            <div className="flex items-start space-x-3">
              <div className="h-8 w-8 bg-green-500 text-white rounded-full flex items-center justify-center flex-shrink-0">
                ✓
              </div>
              <div>
                <h5 className="font-medium text-gray-900">Proven Value</h5>
                <p className="text-sm text-gray-600 mt-1">
                  By standardizing grant data with DAOIP-5, we can automatically integrate 
                  new ecosystems and enable cross-system analysis that was previously impossible. 
                  This dashboard proves that diverse grant ecosystems become comparable and 
                  analyzable when following a common standard.
                </p>
              </div>
            </div>
          </div>
        </CardContent>
      </Card>
>>>>>>> 23901630
    </div>
  );
}<|MERGE_RESOLUTION|>--- conflicted
+++ resolved
@@ -7,9 +7,7 @@
   Users, 
   DollarSign,
   Calendar,
-  ArrowRight,
-  AlertTriangle,
-  RefreshCw
+  ArrowRight
 } from "lucide-react";
 import { Card, CardContent, CardDescription, CardHeader, CardTitle } from "@/components/ui/card";
 import { Button } from "@/components/ui/button";
@@ -20,7 +18,7 @@
 function SystemCard({ system }: { system: any }) {
   const systemColor = getSystemColor(system.name);
   const compatibilityColor = system.compatibility >= 90 ? 'text-green-600' : system.compatibility >= 75 ? 'text-yellow-600' : 'text-orange-600';
-
+  
   return (
     <Card className="hover:shadow-lg transition-all duration-200 group cursor-pointer relative">
       {system.addedDate && new Date(system.addedDate).getTime() > Date.now() - 7 * 24 * 60 * 60 * 1000 && (
@@ -83,7 +81,7 @@
               <span className="ml-1 font-medium">{system.totalPools || 0}</span>
             </div>
           </div>
-
+          
           {system.fundingMechanisms && system.fundingMechanisms.length > 0 && (
             <div className="mt-3 pt-3 border-t border-gray-100">
               <div className="flex flex-wrap gap-1">
@@ -95,7 +93,7 @@
               </div>
             </div>
           )}
-
+          
           <div className="mt-4 pt-4 border-t border-gray-100">
             <div className="flex items-center justify-between">
               <span className="text-sm text-gray-600">
@@ -177,7 +175,7 @@
             <p className="text-xs text-gray-600 mt-1">Integrated platforms</p>
           </CardContent>
         </Card>
-
+        
         <Card>
           <CardHeader className="pb-3">
             <CardTitle className="text-sm font-medium text-gray-600">Live Integrations</CardTitle>
@@ -189,7 +187,7 @@
             <p className="text-xs text-gray-600 mt-1">Real-time API access</p>
           </CardContent>
         </Card>
-
+        
         <Card>
           <CardHeader className="pb-3">
             <CardTitle className="text-sm font-medium text-gray-600">Data Integrations</CardTitle>
@@ -203,11 +201,32 @@
         </Card>
       </div>
 
-      {/* All Systems */}
-      {systems && systems.length > 0 && (
+      {/* API Integrated Systems */}
+      {apiSystems.length > 0 && (
         <div className="space-y-4">
+          <div className="flex items-center space-x-2">
+            <div className="h-3 w-3 bg-green-500 rounded-full"></div>
+            <h2 className="text-xl font-semibold text-gray-900">Type 1: Live API Integrations</h2>
+            <Badge variant="secondary" className="text-xs">Real-time data</Badge>
+          </div>
           <div className="grid grid-cols-1 md:grid-cols-2 lg:grid-cols-3 gap-6">
-            {systems.map((system) => (
+            {apiSystems.map((system) => (
+              <SystemCard key={system.name} system={system} />
+            ))}
+          </div>
+        </div>
+      )}
+
+      {/* Static Data Systems */}
+      {staticSystems.length > 0 && (
+        <div className="space-y-4">
+          <div className="flex items-center space-x-2">
+            <div className="h-3 w-3 bg-blue-500 rounded-full"></div>
+            <h2 className="text-xl font-semibold text-gray-900">Type 2: Data Integrations</h2>
+            <Badge variant="secondary" className="text-xs">Static data files</Badge>
+          </div>
+          <div className="grid grid-cols-1 md:grid-cols-2 lg:grid-cols-3 gap-6">
+            {staticSystems.map((system) => (
               <SystemCard key={system.name} system={system} />
             ))}
           </div>
@@ -231,23 +250,22 @@
         <Card>
           <CardContent className="pt-6">
             <div className="text-center">
-              <AlertTriangle className="h-12 w-12 text-red-400 mx-auto mb-4" />
-              <h3 className="text-lg font-medium text-gray-900 mb-2">API Connection Error</h3>
+              <Building2 className="h-12 w-12 text-gray-400 mx-auto mb-4" />
+              <h3 className="text-lg font-medium text-gray-900 mb-2">Unable to load systems</h3>
               <p className="text-gray-600 mb-4">
-                Unable to connect to the grant systems API. The OpenGrants API server may be unavailable.
+                There was an error fetching the grant systems data.
               </p>
-              <Button onClick={() => window.location.reload()} variant="outline">
-                <RefreshCw className="h-4 w-4 mr-2" />
-                Retry
+              <Button 
+                onClick={() => window.location.reload()} 
+                variant="outline"
+              >
+                Try Again
               </Button>
             </div>
           </CardContent>
         </Card>
       )}
 
-<<<<<<< HEAD
-      
-=======
       {/* DAOIP-5 Value Proposition */}
       <Card className="bg-gradient-to-r from-[#800020]/5 to-green-500/5 border-[#800020]/20">
         <CardHeader>
@@ -320,7 +338,6 @@
           </div>
         </CardContent>
       </Card>
->>>>>>> 23901630
     </div>
   );
 }