--- conflicted
+++ resolved
@@ -488,67 +488,17 @@
   );
 }
 
-<<<<<<< HEAD
 function GrantPoolCard({
   pool,
   applications,
 }: {
   pool: any;
-=======
-function GrantPoolCard({ pool, applications, systemId }: { 
-  pool: any; 
->>>>>>> 79a4f199
   applications: any[];
   systemId?: string;
 }) {
   const [isOpen, setIsOpen] = useState(false);
-<<<<<<< HEAD
   const poolApplications = applications.filter(
     (app) => app.grantPoolId === pool.id,
-=======
-  const [poolApplications, setPoolApplications] = useState<any[]>([]);
-  const [loadingApps, setLoadingApps] = useState(false);
-  
-  // Load applications for this pool when expanded
-  const loadPoolApplications = async () => {
-    if (poolApplications.length > 0) return; // Already loaded
-    
-    setLoadingApps(true);
-    try {
-      if (systemId && pool.id) {
-        // Try to fetch real pool applications from DAOIP5 API  
-        const response = await fetch(`/api/proxy/daoip5/${systemId}/${pool.id}`);
-        if (response.ok) {
-          const data = await response.json();
-          const apps = Array.isArray(data) ? data : 
-                      data.applications || 
-                      (data.data && Array.isArray(data.data) ? data.data : []);
-          setPoolApplications(apps);
-        } else {
-          // Fallback to filtered applications
-          setPoolApplications(applications.filter(app => app.grantPoolId === pool.id));
-        }
-      } else {
-        // Filter applications for this specific pool
-        setPoolApplications(applications.filter(app => app.grantPoolId === pool.id));
-      }
-    } catch (error) {
-      console.warn('Failed to load pool applications:', error);
-      setPoolApplications(applications.filter(app => app.grantPoolId === pool.id));
-    }
-    setLoadingApps(false);
-  };
-
-  const handleToggle = () => {
-    setIsOpen(!isOpen);
-    if (!isOpen) {
-      loadPoolApplications();
-    }
-  };
-
-  const approvedApps = poolApplications.filter(app => 
-    app.status === 'funded' || app.status === 'approved'
->>>>>>> 79a4f199
   );
 
   const totalFunding = poolApplications.reduce((sum, app) => {
@@ -676,7 +626,6 @@
         </CollapsibleTrigger>
         <CollapsibleContent>
           <CardContent className="pt-0">
-<<<<<<< HEAD
             {poolApplications.length > 0 ? (
               <div className="space-y-2">
                 {poolApplications
@@ -698,66 +647,6 @@
                     <ApplicationCard key={app.id} app={app} />
                   ))}
                 
-=======
-            {loadingApps ? (
-              <div className="text-center py-8">
-                <div className="text-sm text-gray-600 mb-2">Loading applications...</div>
-                <Skeleton className="h-4 w-48 mx-auto" />
-              </div>
-            ) : poolApplications.length > 0 ? (
-              <div className="border rounded-lg overflow-hidden">
-                <Table>
-                  <TableHeader>
-                    <TableRow className="bg-gray-50">
-                      <TableHead className="font-medium">Project</TableHead>
-                      <TableHead className="font-medium">Status</TableHead>
-                      <TableHead className="font-medium text-right">Funding</TableHead>
-                    </TableRow>
-                  </TableHeader>
-                  <TableBody>
-                    {poolApplications
-                      .sort((a, b) => parseFloat(b.fundsApprovedInUSD || '0') - parseFloat(a.fundsApprovedInUSD || '0'))
-                      .slice(0, 10)
-                      .map((app) => (
-                      <TableRow key={app.id} className="hover:bg-gray-50">
-                        <TableCell>
-                          <div>
-                            <div className="font-medium text-gray-900">
-                              {app.projectName || 'Unknown Project'}
-                            </div>
-                            <div className="text-xs text-gray-500 truncate max-w-xs">
-                              {app.id}
-                            </div>
-                          </div>
-                        </TableCell>
-                        <TableCell>
-                          <Badge 
-                            variant={
-                              app.status === 'funded' ? 'default' :
-                              app.status === 'approved' ? 'secondary' :
-                              app.status === 'rejected' ? 'destructive' :
-                              'outline'
-                            }
-                            className="text-xs capitalize"
-                          >
-                            {app.status}
-                          </Badge>
-                        </TableCell>
-                        <TableCell className="text-right">
-                          <div className="font-medium">
-                            {app.fundsApprovedInUSD ? formatCurrency(parseFloat(app.fundsApprovedInUSD)) : '--'}
-                          </div>
-                          {app.fundsApproved && app.fundsApproved[0] && (
-                            <div className="text-xs text-gray-500">
-                              {app.fundsApproved[0].amount} {app.fundsApproved[0].denomination}
-                            </div>
-                          )}
-                        </TableCell>
-                      </TableRow>
-                    ))}
-                  </TableBody>
-                </Table>
->>>>>>> 79a4f199
                 {poolApplications.length > 10 && (
                   <div className="text-center py-4">
                     <Badge variant="outline" className="text-xs">
@@ -784,7 +673,6 @@
 function SocialIcon({ platform }: { platform: string }) {
   const normalizedPlatform = platform.toLowerCase();
   
-<<<<<<< HEAD
   if (normalizedPlatform.includes('twitter') || normalizedPlatform.includes('x.com')) {
     return <Twitter className="h-4 w-4" />;
   }
@@ -1018,33 +906,6 @@
     gcTime: 30 * 60 * 1000, // 30 minutes in cache
     refetchInterval: 15 * 60 * 1000, // Auto-refresh every 15 minutes
     enabled: !!systemId, // Check mapped system ID
-=======
-  // Map display names to system IDs to fix URL encoding issues
-  const systemIdMap: Record<string, string> = {
-    'stellar': 'stellar',
-    'stellar-community-fund': 'stellar',
-    'optimism': 'optimism', 
-    'optimism-retropgf': 'optimism',
-    'arbitrum-foundation': 'arbitrumfoundation',
-    'arbitrumfoundation': 'arbitrumfoundation',
-    'celo': 'celo-org',
-    'celo-foundation': 'celo-org',
-    'celo-org': 'celo-org',
-    'clr-fund': 'clrfund',
-    'clrfund': 'clrfund',
-    'dao-drops': 'dao-drops-dorgtech',
-    'octant': 'octant',
-    'giveth': 'giveth'
-  };
-  
-  const systemId = systemIdMap[systemName.toLowerCase()] || systemName.toLowerCase();
-  
-  const { data: systemData, isLoading, error } = useQuery({
-    queryKey: ['dashboard-system-details', systemId],
-    queryFn: () => dashboardApi.getSystemDetails(systemId),
-    staleTime: 5 * 60 * 1000,
-    enabled: !!systemId,
->>>>>>> 79a4f199
   });
 
   const systemColor = getSystemColor(systemId);
