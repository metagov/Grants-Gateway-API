--- conflicted
+++ resolved
@@ -1,17 +1,15 @@
 import type { Express } from "express";
 import { createServer, type Server } from "http";
 import { storage } from "./storage";
-import { authenticateApiKey, requireAuth, AuthenticatedRequest, requestLoggingMiddleware, adminRouteGuard } from "./middleware/auth";
+import { authenticateApiKey, requireAuth, AuthenticatedRequest } from "./middleware/auth";
 import { rateLimitMiddleware } from "./middleware/rateLimit";
 import { OctantAdapter } from "./adapters/octant";
 import { GivethAdapter } from "./adapters/giveth";
-import { setupAuth, isAuthenticated } from "./replitAuth";
 
 import { BaseAdapter } from "./adapters/base";
 import { createPaginationMeta, parsePaginationParams } from "./utils/pagination";
-import { PaginatedResponse, registrationSchema } from "../shared/schema";
+import { PaginatedResponse } from "../shared/schema";
 import cors from "cors";
-import crypto from "crypto";
 
 export async function registerRoutes(app: Express): Promise<Server> {
   // CORS configuration
@@ -22,10 +20,6 @@
     credentials: true
   }));
 
-<<<<<<< HEAD
-  // Apply comprehensive request logging to ALL routes
-  app.use(requestLoggingMiddleware);
-=======
   // Add API proxy endpoints to avoid CORS issues
   app.get('/api/proxy/opengrants/:endpoint', async (req, res) => {
     try {
@@ -64,153 +58,11 @@
     }
   });
 
->>>>>>> 23901630
-
-  // Auth middleware setup
-  await setupAuth(app);
-
-  // Auth routes
-  app.get('/api/auth/user', isAuthenticated, async (req: any, res) => {
-    try {
-      const userId = req.user.claims.sub;
-      const user = await storage.getOAuthUser(userId);
-      res.json(user);
-    } catch (error) {
-      console.error("Error fetching user:", error);
-      res.status(500).json({ message: "Failed to fetch user" });
-    }
-  });
-
-  // API user registration endpoint
-  app.post('/api/auth/register', isAuthenticated, async (req: any, res) => {
-    try {
-      const userId = req.user.claims.sub;
-      const userClaims = req.user.claims;
-
-      // Validate request body
-      const validationResult = registrationSchema.safeParse(req.body);
-      if (!validationResult.success) {
-        return res.status(400).json({
-          error: "Validation failed",
-          details: validationResult.error.issues
-        });
-      }
-
-      const { orgName, intentOfUse } = validationResult.data;
-
-      // Check if user already has API access
-      const existingApiUser = await storage.getApiUserByReplitId(userId);
-      if (existingApiUser) {
-        return res.status(409).json({
-          error: "User already registered",
-          message: "You already have API access. Contact support if you need a new API key."
-        });
-      }
-
-      // Create API user
-      const apiUser = await storage.createApiUser({
-        replitUserId: userId,
-        email: userClaims.email || '',
-        name: `${userClaims.first_name || ''} ${userClaims.last_name || ''}`.trim() || 'Unknown',
-        orgName,
-        intentOfUse,
-        status: 'active'
-      });
-
-      // Generate API key
-      const rawApiKey = crypto.randomBytes(32).toString('hex');
-      const keyHash = crypto.createHash('sha256').update(rawApiKey).digest('hex');
-      const keyPreview = rawApiKey.slice(-4);
-
-      // Set expiration to 3 months from now
-      const expiresAt = new Date();
-      expiresAt.setMonth(expiresAt.getMonth() + 3);
-
-      // Save API key
-      await storage.createApiKey({
-        userId: apiUser.id,
-        keyHash,
-        keyPreview,
-        name: 'Default API Key',
-        expiresAt,
-        status: 'active'
-      });
-
-      res.json({
-        message: "Registration successful",
-        apiKey: rawApiKey,
-        expiresAt: expiresAt.toISOString(),
-        user: {
-          id: apiUser.id,
-          email: apiUser.email,
-          name: apiUser.name,
-          orgName: apiUser.orgName
-        }
-      });
-    } catch (error) {
-      console.error("Registration error:", error);
-      res.status(500).json({
-        error: "Registration failed",
-        message: "An error occurred during registration"
-      });
-    }
-  });
-
-  // Admin routes - only accessible to admin users
-  app.get('/api/admin/stats', adminRouteGuard, async (req: any, res) => {
-    try {
-      const { adminService } = await import('./services/admin-service');
-      const stats = await adminService.getAdminStats();
-      res.json(stats);
-    } catch (error) {
-      console.error('Error fetching admin stats:', error);
-      res.status(500).json({ 
-        error: "Internal server error",
-        message: "Failed to fetch admin statistics"
-      });
-    }
-  });
-
-  app.get('/api/admin/users', adminRouteGuard, async (req: any, res) => {
-    try {
-      const { adminService } = await import('./services/admin-service');
-      const users = await adminService.getAllUsers();
-      res.json(users);
-    } catch (error) {
-      console.error('Error fetching admin users:', error);
-      res.status(500).json({ 
-        error: "Internal server error",
-        message: "Failed to fetch users"
-      });
-    }
-  });
-
-  app.get('/api/admin/users/:userId', adminRouteGuard, async (req: any, res) => {
-    try {
-      const { userId } = req.params;
-      const { adminService } = await import('./services/admin-service');
-
-      const userDetail = await adminService.getUserDetail(userId);
-      if (!userDetail) {
-        return res.status(404).json({ 
-          error: "User not found",
-          message: `User with ID ${userId} not found`
-        });
-      }
-
-      res.json(userDetail);
-    } catch (error) {
-      console.error('Error fetching user detail:', error);
-      res.status(500).json({ 
-        error: "Internal server error",
-        message: "Failed to fetch user details"
-      });
-    }
-  });
-
-  // Apply middleware only to legacy API routes - REQUIRE API tokens
-  app.use('/api/v1', authenticateApiKey, requireAuth);
-  app.use('/api/v1', rateLimitMiddleware);
+
+
+  // Apply middleware to all API routes
+  app.use('/api', authenticateApiKey as any);
+  app.use('/api', rateLimitMiddleware as any);
 
   // Initialize adapters for API functionality (only systems with full DAOIP-5 support)
   const adapters: { [key: string]: BaseAdapter } = {
@@ -226,19 +78,16 @@
     return Object.values(adapters);
   }
 
-  // API logging middleware - only for legacy routes
-  app.use('/api/v1', async (req, res, next) => {
-    const aReq = req as AuthenticatedRequest;
+  // API logging middleware
+  app.use('/api', async (req: AuthenticatedRequest, res, next) => {
     const start = Date.now();
     
     res.on('finish', async () => {
       const responseTime = Date.now() - start;
       
       try {
-        // Legacy API logging for backward compatibility
-        const userId = typeof aReq.user?.id === 'number' ? aReq.user.id : null;
         await storage.createApiLog({
-          userId,
+          userId: req.user?.id || null,
           endpoint: req.path,
           method: req.method,
           statusCode: res.statusCode,
@@ -255,7 +104,7 @@
   });
 
   // Grant Systems endpoints
-  app.get('/api/v1/grantSystems', async (req, res) => {
+  app.get('/api/v1/grantSystems', async (req: AuthenticatedRequest, res) => {
     try {
       const { system } = req.query;
       const { limit, offset } = parsePaginationParams(req.query);
@@ -288,7 +137,7 @@
     }
   });
 
-  app.get('/api/v1/grantSystems/:id', async (req, res) => {
+  app.get('/api/v1/grantSystems/:id', async (req: AuthenticatedRequest, res) => {
     try {
       const { id } = req.params;
       const { system } = req.query;
@@ -315,7 +164,7 @@
   });
 
   // Grant Pools endpoints
-  app.get('/api/v1/grantPools', async (req, res) => {
+  app.get('/api/v1/grantPools', async (req: AuthenticatedRequest, res) => {
     try {
       const { system, isOpen, mechanism } = req.query;
       const { limit, offset } = parsePaginationParams(req.query);
@@ -355,7 +204,7 @@
     }
   });
 
-  app.get('/api/v1/grantPools/:id', async (req, res) => {
+  app.get('/api/v1/grantPools/:id', async (req: AuthenticatedRequest, res) => {
     try {
       const { id } = req.params;
       const { system } = req.query;
@@ -384,7 +233,7 @@
 
 
   // Health endpoints
-  app.get('/api/v1/health', async (req, res) => {
+  app.get('/api/v1/health', async (req: AuthenticatedRequest, res) => {
     try {
       const { healthService } = await import('./services/health');
       const forceRefresh = req.query.refresh === 'true';
@@ -405,98 +254,7 @@
     }
   });
 
-  // Public endpoints for frontend (cached data, no auth required)
-  app.get('/api/public/daoip5/systems', async (req, res) => {
-    try {
-      const { daoip5Service } = await import('./services/daoip5-service');
-      const summaries = await daoip5Service.getAllSystemSummaries();
-      res.json(summaries);
-    } catch (error) {
-      console.error('Failed to fetch DAOIP5 systems:', error);
-      res.status(500).json({ error: 'Failed to fetch DAOIP5 systems' });
-    }
-  });
-
-  app.get('/api/public/daoip5/:system/summary', async (req, res) => {
-    try {
-      const { system } = req.params;
-      const { daoip5Service } = await import('./services/daoip5-service');
-      const summary = await daoip5Service.getSystemSummary(system);
-      res.json(summary);
-    } catch (error) {
-      console.error(`Failed to fetch DAOIP5 summary for ${req.params.system}:`, error);
-      res.status(500).json({ error: `Failed to fetch summary for ${req.params.system}` });
-    }
-  });
-
-  app.get('/api/public/daoip5/:system/:pool', async (req, res) => {
-    try {
-      const { system, pool } = req.params;
-      const { daoip5Service } = await import('./services/daoip5-service');
-      const poolData = await daoip5Service.getPoolData(system, pool);
-      res.json(poolData);
-    } catch (error) {
-      console.error(`Failed to fetch DAOIP5 pool data for ${req.params.system}/${req.params.pool}:`, error);
-      res.status(500).json({ error: `Failed to fetch pool data for ${req.params.system}` });
-    }
-  });
-
-  // Apply authentication middleware to all proxy endpoints - REQUIRE API tokens
-  app.use('/api/proxy', authenticateApiKey, requireAuth);
-  app.use('/api/proxy', rateLimitMiddleware);
-
-  // DAOIP5 API Proxy endpoints to handle CORS
-  app.get('/api/proxy/daoip5', async (req, res) => {
-    try {
-      const response = await fetch('https://daoip5.daostar.org/', {
-        headers: { 'Accept': 'application/json' }
-      });
-      if (!response.ok) {
-        throw new Error(`HTTP ${response.status}`);
-      }
-      const data = await response.json();
-      res.json(data);
-    } catch (error) {
-      console.error('Failed to fetch DAOIP5 systems:', error);
-      res.status(500).json({ error: 'Failed to fetch DAOIP5 systems' });
-    }
-  });
-
-  app.get('/api/proxy/daoip5/:system', async (req, res) => {
-    try {
-      const { system } = req.params;
-      const response = await fetch(`https://daoip5.daostar.org/${system}`, {
-        headers: { 'Accept': 'application/json' }
-      });
-      if (!response.ok) {
-        throw new Error(`HTTP ${response.status}`);
-      }
-      const data = await response.json();
-      res.json(data);
-    } catch (error) {
-      console.error(`Failed to fetch DAOIP5 pools for ${req.params.system}:`, error);
-      res.status(500).json({ error: `Failed to fetch pools for ${req.params.system}` });
-    }
-  });
-
-  app.get('/api/proxy/daoip5/:system/:filename', async (req, res) => {
-    try {
-      const { system, filename } = req.params;
-      const response = await fetch(`https://daoip5.daostar.org/${system}/${filename}.json`, {
-        headers: { 'Accept': 'application/json' }
-      });
-      if (!response.ok) {
-        throw new Error(`HTTP ${response.status}`);
-      }
-      const data = await response.json();
-      res.json(data);
-    } catch (error) {
-      console.error(`Failed to fetch DAOIP5 pool data for ${req.params.system}/${req.params.filename}:`, error);
-      res.status(500).json({ error: `Failed to fetch pool data for ${req.params.system}` });
-    }
-  });
-
-  app.get('/api/v1/health/:adapter', async (req, res) => {
+  app.get('/api/v1/health/:adapter', async (req: AuthenticatedRequest, res) => {
     try {
       const { healthService } = await import('./services/health');
       const { adapter } = req.params;
@@ -524,7 +282,7 @@
   });
 
   // Quick health check endpoint (no detailed checks, uses cache)
-  app.get('/api/v1/health-quick', async (req, res) => {
+  app.get('/api/v1/health-quick', async (req: AuthenticatedRequest, res) => {
     try {
       const { healthService } = await import('./services/health');
       const quickHealth = healthService.getQuickHealth();
@@ -535,7 +293,7 @@
   });
 
   // Applications endpoints
-  app.get('/api/v1/grantApplications', async (req, res) => {
+  app.get('/api/v1/grantApplications', async (req: AuthenticatedRequest, res) => {
     try {
       const { system, poolId, projectId, status } = req.query;
       const { limit, offset } = parsePaginationParams(req.query);
@@ -594,7 +352,7 @@
     }
   });
 
-  app.get('/api/v1/grantApplications/:id', async (req, res) => {
+  app.get('/api/v1/grantApplications/:id', async (req: AuthenticatedRequest, res) => {
     try {
       const { id } = req.params;
       const { system } = req.query;
