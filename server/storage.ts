--- conflicted
+++ resolved
@@ -1,50 +1,19 @@
 import { 
   users, grantSystems, fieldMappings, apiConfigurations, apiLogs,
-  oauthUsers, apiUsers, apiKeys, requestLogs, rateLimits,
   type User, type InsertUser, type GrantSystem, type InsertGrantSystem,
   type FieldMapping, type InsertFieldMapping, type ApiConfiguration, 
-  type InsertApiConfiguration, type ApiLog,
-  type OAuthUser, type UpsertOAuthUser, type ApiUser, type InsertApiUser,
-  type ApiKey, type InsertApiKey, type RequestLog, type InsertRequestLog,
-  type RateLimit
+  type InsertApiConfiguration, type ApiLog
 } from "@shared/schema";
 import { db } from "./db";
-import { eq, and, desc, gte, sql } from "drizzle-orm";
-import crypto from "crypto";
+import { eq, and, desc } from "drizzle-orm";
 
 export interface IStorage {
-  // Legacy user methods (keep for existing data)
+  // User methods
   getUser(id: number): Promise<User | undefined>;
   getUserByUsername(username: string): Promise<User | undefined>;
   getUserByApiKey(apiKey: string): Promise<User | undefined>;
   createUser(user: InsertUser): Promise<User>;
   updateUserApiKey(id: number, apiKey: string): Promise<User>;
-
-  // New OAuth user methods (for Replit Auth)
-  getOAuthUser(id: string): Promise<OAuthUser | undefined>;
-  upsertOAuthUser(user: UpsertOAuthUser): Promise<OAuthUser>;
-
-  // API user methods (for registration and API access)
-  getApiUser(id: string): Promise<ApiUser | undefined>;
-  getApiUserByReplitId(replitUserId: string): Promise<ApiUser | undefined>;
-  createApiUser(user: InsertApiUser): Promise<ApiUser>;
-  updateApiUser(id: string, user: Partial<InsertApiUser>): Promise<ApiUser>;
-
-  // API key methods
-  createApiKey(apiKey: InsertApiKey): Promise<ApiKey>;
-  getApiKeyByHash(keyHash: string): Promise<ApiKey | undefined>;
-  getApiKeysByUserId(userId: string): Promise<ApiKey[]>;
-  updateApiKeyLastUsed(id: string): Promise<void>;
-  revokeApiKey(id: string): Promise<ApiKey>;
-
-  // Request logging methods
-  createRequestLog(log: InsertRequestLog): Promise<RequestLog>;
-  getRequestLogs(userId?: string, limit?: number): Promise<RequestLog[]>;
-
-  // Rate limiting methods
-  getRateLimit(userId: string, endpointPattern: string): Promise<RateLimit | undefined>;
-  updateRateLimit(userId: string, endpointPattern: string, increment: number): Promise<RateLimit>;
-  resetRateLimit(userId: string, endpointPattern: string): Promise<void>;
 
   // Grant system methods
   getGrantSystems(): Promise<GrantSystem[]>;
@@ -62,18 +31,9 @@
   getApiConfigurations(systemId: number): Promise<ApiConfiguration[]>;
   createApiConfiguration(config: InsertApiConfiguration): Promise<ApiConfiguration>;
 
-  // API logging methods (legacy)
+  // API logging methods
   createApiLog(log: Omit<ApiLog, 'id' | 'createdAt'>): Promise<ApiLog>;
-  getApiLogs(params?: { userId?: number; limit?: number; startDate?: Date }): Promise<ApiLog[]>;
-
-  // Admin methods for dashboard
-  getAllApiKeys(): Promise<ApiKey[]>;
-  getAllApiUsers(): Promise<ApiUser[]>;
-  getApiLogsByUserId(userId: string, params?: { limit?: number }): Promise<ApiLog[]>;
-  
-  // New request logs methods for modern analytics
-  getAllRequestLogs(params?: { limit?: number; startDate?: Date }): Promise<RequestLog[]>;
-  getRequestLogsByUserId(userId: string, params?: { limit?: number }): Promise<RequestLog[]>;
+  getApiLogs(userId?: number, limit?: number): Promise<ApiLog[]>;
 }
 
 export class DatabaseStorage implements IStorage {
@@ -170,258 +130,6 @@
     return newLog;
   }
 
-<<<<<<< HEAD
-  async getApiLogs(params: { userId?: number; limit?: number; startDate?: Date } = {}): Promise<ApiLog[]> {
-    const { userId, limit = 100, startDate } = params;
-    
-    let query = db.select().from(apiLogs);
-    
-    const conditions = [];
-    if (userId) {
-      conditions.push(eq(apiLogs.userId, userId));
-    }
-    if (startDate) {
-      conditions.push(gte(apiLogs.createdAt, startDate));
-    }
-    
-    if (conditions.length > 0) {
-      query = query.where(and(...conditions));
-    }
-    
-    return await query
-      .orderBy(desc(apiLogs.createdAt))
-      .limit(limit);
-  }
-
-  // OAuth user methods (for Replit Auth)
-  async getOAuthUser(id: string): Promise<OAuthUser | undefined> {
-    const [user] = await db.select().from(oauthUsers).where(eq(oauthUsers.id, id));
-    return user || undefined;
-  }
-
-  async upsertOAuthUser(userData: UpsertOAuthUser & { id?: string }): Promise<OAuthUser> {
-    const { id, ...userDataWithoutId } = userData;
-    
-    if (id) {
-      // Update existing user
-      const [user] = await db
-        .insert(oauthUsers)
-        .values({ id, ...userDataWithoutId })
-        .onConflictDoUpdate({
-          target: oauthUsers.id,
-          set: {
-            ...userDataWithoutId,
-            updatedAt: new Date(),
-          },
-        })
-        .returning();
-      return user;
-    } else {
-      // Create new user (PostgreSQL will generate UUID)
-      const [user] = await db
-        .insert(oauthUsers)
-        .values(userDataWithoutId)
-        .returning();
-      return user;
-    }
-  }
-
-  // API user methods (for registration and API access)
-  async getApiUser(id: string): Promise<ApiUser | undefined> {
-    const [user] = await db.select().from(apiUsers).where(eq(apiUsers.id, id));
-    return user || undefined;
-  }
-
-  async getApiUserByReplitId(replitUserId: string): Promise<ApiUser | undefined> {
-    const [user] = await db.select().from(apiUsers).where(eq(apiUsers.replitUserId, replitUserId));
-    return user || undefined;
-  }
-
-  async createApiUser(userData: InsertApiUser): Promise<ApiUser> {
-    const [user] = await db.insert(apiUsers).values(userData).returning();
-    return user;
-  }
-
-  async updateApiUser(id: string, userData: Partial<InsertApiUser>): Promise<ApiUser> {
-    const [user] = await db
-      .update(apiUsers)
-      .set({ ...userData, updatedAt: new Date() })
-      .where(eq(apiUsers.id, id))
-      .returning();
-    return user;
-  }
-
-  // API key methods
-  async createApiKey(keyData: InsertApiKey): Promise<ApiKey> {
-    const [apiKey] = await db.insert(apiKeys).values(keyData).returning();
-    return apiKey;
-  }
-
-  async getApiKeyByHash(keyHash: string): Promise<ApiKey | undefined> {
-    const [apiKey] = await db.select().from(apiKeys)
-      .where(and(
-        eq(apiKeys.keyHash, keyHash),
-        eq(apiKeys.status, 'active'),
-        gte(apiKeys.expiresAt, new Date())
-      ));
-    return apiKey || undefined;
-  }
-
-  async getApiKeysByUserId(userId: string): Promise<ApiKey[]> {
-    return await db.select().from(apiKeys)
-      .where(eq(apiKeys.userId, userId))
-      .orderBy(desc(apiKeys.createdAt));
-  }
-
-  async updateApiKeyLastUsed(id: string): Promise<void> {
-    await db
-      .update(apiKeys)
-      .set({ lastUsedAt: new Date() })
-      .where(eq(apiKeys.id, id));
-  }
-
-  async revokeApiKey(id: string): Promise<ApiKey> {
-    const [apiKey] = await db
-      .update(apiKeys)
-      .set({ status: 'revoked' })
-      .where(eq(apiKeys.id, id))
-      .returning();
-    return apiKey;
-  }
-
-  // Request logging methods
-  async createRequestLog(logData: InsertRequestLog): Promise<RequestLog> {
-    const [log] = await db.insert(requestLogs).values(logData).returning();
-    return log;
-  }
-
-  async getRequestLogs(userId?: string, limit = 100): Promise<RequestLog[]> {
-    if (userId) {
-      return await db.select().from(requestLogs)
-        .where(eq(requestLogs.userId, userId))
-        .orderBy(desc(requestLogs.timestamp))
-        .limit(limit);
-    }
-    
-    return await db.select().from(requestLogs)
-      .orderBy(desc(requestLogs.timestamp))
-      .limit(limit);
-  }
-
-  // Rate limiting methods
-  async getRateLimit(userId: string, endpointPattern: string): Promise<RateLimit | undefined> {
-    const [rateLimit] = await db.select().from(rateLimits)
-      .where(and(
-        eq(rateLimits.userId, userId),
-        eq(rateLimits.endpointPattern, endpointPattern)
-      ));
-    return rateLimit || undefined;
-  }
-
-  async updateRateLimit(userId: string, endpointPattern: string, increment: number): Promise<RateLimit> {
-    // Check if rate limit exists
-    const existing = await this.getRateLimit(userId, endpointPattern);
-    
-    if (existing) {
-      // Check if window has expired
-      const windowEnd = new Date(existing.windowStart);
-      windowEnd.setHours(windowEnd.getHours() + 1); // 1 hour window
-      
-      if (new Date() > windowEnd) {
-        // Reset window
-        const [rateLimit] = await db
-          .update(rateLimits)
-          .set({ 
-            requestCount: increment,
-            windowStart: new Date()
-          })
-          .where(eq(rateLimits.id, existing.id))
-          .returning();
-        return rateLimit;
-      } else {
-        // Increment existing
-        const [rateLimit] = await db
-          .update(rateLimits)
-          .set({ requestCount: (existing.requestCount || 0) + increment })
-          .where(eq(rateLimits.id, existing.id))
-          .returning();
-        return rateLimit;
-      }
-    } else {
-      // Create new rate limit
-      const [rateLimit] = await db.insert(rateLimits).values({
-        userId,
-        endpointPattern,
-        requestCount: increment,
-        windowStart: new Date()
-      }).returning();
-      return rateLimit;
-    }
-  }
-
-  async resetRateLimit(userId: string, endpointPattern: string): Promise<void> {
-    await db
-      .update(rateLimits)
-      .set({ 
-        requestCount: 0,
-        windowStart: new Date()
-      })
-      .where(and(
-        eq(rateLimits.userId, userId),
-        eq(rateLimits.endpointPattern, endpointPattern)
-      ));
-  }
-
-  // Admin methods for dashboard
-  async getAllApiKeys(): Promise<ApiKey[]> {
-    return await db.select().from(apiKeys)
-      .orderBy(desc(apiKeys.createdAt));
-  }
-
-  async getAllApiUsers(): Promise<ApiUser[]> {
-    return await db.select().from(apiUsers)
-      .orderBy(desc(apiUsers.createdAt));
-  }
-
-  async getApiLogsByUserId(userId: string, params: { limit?: number } = {}): Promise<ApiLog[]> {
-    const { limit = 100 } = params;
-    
-    // Check if userId is a number (legacy system) or UUID (new system)
-    const numericUserId = parseInt(userId);
-    if (!isNaN(numericUserId) && numericUserId.toString() === userId) {
-      // Legacy numeric user ID
-      return await db.select().from(apiLogs)
-        .where(eq(apiLogs.userId, numericUserId))
-        .orderBy(desc(apiLogs.createdAt))
-        .limit(limit);
-    }
-    
-    // UUID user ID - no matching logs in legacy apiLogs table
-    return [];
-  }
-  
-  // New request logs methods for modern analytics
-  async getAllRequestLogs(params: { limit?: number; startDate?: Date } = {}): Promise<RequestLog[]> {
-    const { limit = 1000, startDate } = params;
-    
-    let query = db.select().from(requestLogs);
-    
-    if (startDate) {
-      query = query.where(gte(requestLogs.timestamp, startDate));
-    }
-    
-    return await query
-      .orderBy(desc(requestLogs.timestamp))
-      .limit(limit);
-  }
-  
-  async getRequestLogsByUserId(userId: string, params: { limit?: number } = {}): Promise<RequestLog[]> {
-    const { limit = 100 } = params;
-    
-    return await db.select().from(requestLogs)
-      .where(eq(requestLogs.userId, userId))
-      .orderBy(desc(requestLogs.timestamp))
-=======
   async getApiLogs(userId?: number, limit = 100): Promise<ApiLog[]> {
     if (userId) {
       return await db.select().from(apiLogs)
@@ -432,7 +140,6 @@
 
     return await db.select().from(apiLogs)
       .orderBy(desc(apiLogs.createdAt))
->>>>>>> 23901630
       .limit(limit);
   }
 }
